/*
 * Copyright (c) 2011-2017 Contributors to the Eclipse Foundation
 *
 * This program and the accompanying materials are made available under the
 * terms of the Eclipse Public License 2.0 which is available at
 * http://www.eclipse.org/legal/epl-2.0, or the Apache License, Version 2.0
 * which is available at https://www.apache.org/licenses/LICENSE-2.0.
 *
 * SPDX-License-Identifier: EPL-2.0 OR Apache-2.0
 */

package io.vertx.core.http.impl;

import io.netty.channel.Channel;
import io.vertx.core.AsyncResult;
import io.vertx.core.Future;
import io.vertx.core.Handler;
import io.vertx.core.http.HttpVersion;
import io.vertx.core.http.impl.pool.Pool;
import io.vertx.core.spi.metrics.HttpClientMetrics;

import java.util.*;
import java.util.concurrent.ConcurrentHashMap;
<<<<<<< HEAD
=======
import java.util.function.Consumer;
import java.util.function.Function;
>>>>>>> dd14d8f7

/**
 * The connection manager associates remote hosts with pools, it also tracks all connections so they can be closed
 * when the manager is closed.
 *
 * @author <a href="http://tfox.org">Tim Fox</a>
 */
class ConnectionManager {

  private final int maxWaitQueueSize;
  private final HttpClientMetrics metrics; // Shall be removed later combining the PoolMetrics with HttpClientMetrics
  private final HttpClientImpl client;
  private final Map<Channel, HttpClientConnection> connectionMap = new ConcurrentHashMap<>();
  private final Map<EndpointKey, Endpoint> endpointMap = new ConcurrentHashMap<>();
  private final HttpVersion version;
  private final long maxSize;
  private long timerID;

  ConnectionManager(HttpClientImpl client,
                    HttpClientMetrics metrics,
                    HttpVersion version,
                    long maxSize,
                    int maxWaitQueueSize) {
    this.client = client;
    this.maxWaitQueueSize = maxWaitQueueSize;
    this.metrics = metrics;
    this.maxSize = maxSize;
    this.version = version;
  }

  synchronized void start(boolean checkExpired) {
    this.timerID = checkExpired ? client.getVertx().setTimer(1, id -> checkExpired()) : -1;
  }

  private synchronized void checkExpired() {
    long timestamp = System.currentTimeMillis();
    endpointMap.values().forEach(e -> e.pool.closeIdle(timestamp));
    timerID = client.getVertx().setTimer(1, id -> checkExpired());
  }

  private static final class EndpointKey {

    private final boolean ssl;
    private final int port;
    private final String peerHost;
    private final String host;

    EndpointKey(boolean ssl, int port, String peerHost, String host) {
      if (host == null) {
        throw new NullPointerException("No null host");
      }
      if (peerHost == null) {
        throw new NullPointerException("No null peer host");
      }
      this.ssl = ssl;
      this.peerHost = peerHost;
      this.host = host;
      this.port = port;
    }

    @Override
    public boolean equals(Object o) {
      if (this == o) return true;
      if (o == null || getClass() != o.getClass()) return false;
      EndpointKey that = (EndpointKey) o;
      return ssl == that.ssl && port == that.port && peerHost.equals(that.peerHost) && host.equals(that.host);
    }

    @Override
    public int hashCode() {
      int result = ssl ? 1 : 0;
      result = 31 * result + peerHost.hashCode();
      result = 31 * result + host.hashCode();
      result = 31 * result + port;
      return result;
    }
  }

  class Endpoint {

    private final Pool<HttpClientConnection> pool;
    private final Object metric;

    public Endpoint(Pool<HttpClientConnection> pool, Object metric) {
      this.pool = pool;
      this.metric = metric;
    }
  }

  void getConnection(String peerHost, boolean ssl, int port, String host, Handler<AsyncResult<HttpClientConnection>> handler) {
    EndpointKey key = new EndpointKey(ssl, port, peerHost, host);
    while (true) {
      Endpoint endpoint = endpointMap.computeIfAbsent(key, targetAddress -> {
        int maxPoolSize = Math.max(client.getOptions().getMaxPoolSize(), client.getOptions().getHttp2MaxPoolSize());
        Object metric = metrics != null ? metrics.createEndpoint(host, port, maxPoolSize) : null;
        HttpChannelConnector connector = new HttpChannelConnector(client, metric, version, ssl, peerHost, host, port);
        Pool<HttpClientConnection> pool = new Pool<>(connector, maxWaitQueueSize, connector.weight(), maxSize,
          v -> {
            if (metrics != null) {
              metrics.closeEndpoint(host, port, metric);
            }
            endpointMap.remove(key);
          },
          connectionMap::put,
          connectionMap::remove,
          false);
        return new Endpoint(pool, metric);
      });
      Object metric;
      if (metrics != null) {
        metric = metrics.enqueueRequest(endpoint.metric);
      } else {
        metric = null;
      }

      if (endpoint.pool.getConnection(client.getVertx().getOrCreateContext(), ar -> {
        if (ar.succeeded()) {

          HttpClientConnection conn = ar.result();

          if (metrics != null) {
            metrics.dequeueRequest(endpoint.metric, metric);
          }

          handler.handle(Future.succeededFuture(conn));
        } else {
          if (metrics != null) {
            metrics.dequeueRequest(endpoint.metric, metric);
          }
          handler.handle(Future.failedFuture(ar.cause()));
        }
      })) {
        break;
      }
    }
  }

  public void close() {
    synchronized (this) {
      if (timerID >= 0) {
        client.getVertx().cancelTimer(timerID);
        timerID = -1;
      }
    }
    endpointMap.clear();
    for (HttpClientConnection conn : connectionMap.values()) {
      conn.close();
    }
  }
}<|MERGE_RESOLUTION|>--- conflicted
+++ resolved
@@ -21,11 +21,6 @@
 
 import java.util.*;
 import java.util.concurrent.ConcurrentHashMap;
-<<<<<<< HEAD
-=======
-import java.util.function.Consumer;
-import java.util.function.Function;
->>>>>>> dd14d8f7
 
 /**
  * The connection manager associates remote hosts with pools, it also tracks all connections so they can be closed
