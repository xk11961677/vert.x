/*
 * Copyright (c) 2011-2019 Contributors to the Eclipse Foundation
 *
 * This program and the accompanying materials are made available under the
 * terms of the Eclipse Public License 2.0 which is available at
 * http://www.eclipse.org/legal/epl-2.0, or the Apache License, Version 2.0
 * which is available at https://www.apache.org/licenses/LICENSE-2.0.
 *
 * SPDX-License-Identifier: EPL-2.0 OR Apache-2.0
 */

package io.vertx.core.http.impl;

import io.netty.buffer.ByteBuf;
import io.netty.buffer.Unpooled;
import io.netty.channel.*;
import io.netty.handler.codec.DecoderResult;
import io.netty.handler.codec.compression.Brotli;
import io.netty.handler.codec.compression.ZlibCodecFactory;
import io.netty.handler.codec.http.DefaultHttpContent;
import io.netty.handler.codec.http.DefaultHttpHeaders;
import io.netty.handler.codec.http.DefaultHttpRequest;
import io.netty.handler.codec.http.DefaultLastHttpContent;
import io.netty.handler.codec.http.FullHttpRequest;
import io.netty.handler.codec.http.HttpContent;
import io.netty.handler.codec.http.HttpContentDecompressor;
import io.netty.handler.codec.http.HttpHeaderNames;
import io.netty.handler.codec.http.HttpHeaderValues;
import io.netty.handler.codec.http.HttpHeaders;
import io.netty.handler.codec.http.HttpObject;
import io.netty.handler.codec.http.HttpRequest;
import io.netty.handler.codec.http.HttpResponseStatus;
import io.netty.handler.codec.http.HttpUtil;
import io.netty.handler.codec.http.LastHttpContent;
import io.netty.handler.codec.http.websocketx.WebSocket07FrameDecoder;
import io.netty.handler.codec.http.websocketx.WebSocket08FrameDecoder;
import io.netty.handler.codec.http.websocketx.WebSocket13FrameDecoder;
import io.netty.handler.codec.http.websocketx.WebSocketClientHandshaker;
import io.netty.handler.codec.http.websocketx.WebSocketClientHandshaker00;
import io.netty.handler.codec.http.websocketx.WebSocketClientHandshaker07;
import io.netty.handler.codec.http.websocketx.WebSocketClientHandshaker08;
import io.netty.handler.codec.http.websocketx.WebSocketClientHandshaker13;
import io.netty.handler.codec.http.websocketx.WebSocketDecoderConfig;
import io.netty.handler.codec.http.websocketx.WebSocketFrame;
import io.netty.handler.codec.http.websocketx.WebSocketFrameDecoder;
import io.netty.handler.codec.http.websocketx.WebSocketHandshakeException;
import io.netty.handler.codec.http.websocketx.WebSocketVersion;
import io.netty.handler.codec.http.websocketx.extensions.WebSocketClientExtensionHandler;
import io.netty.handler.codec.http.websocketx.extensions.WebSocketClientExtensionHandshaker;
import io.netty.handler.codec.http.websocketx.extensions.compression.DeflateFrameClientExtensionHandshaker;
import io.netty.handler.codec.http.websocketx.extensions.compression.PerMessageDeflateClientExtensionHandshaker;
import io.netty.handler.codec.http.websocketx.extensions.compression.PerMessageDeflateServerExtensionHandshaker;
import io.netty.handler.timeout.IdleStateEvent;
import io.netty.util.ReferenceCountUtil;
import io.netty.util.concurrent.FutureListener;
import io.netty.util.concurrent.GenericFutureListener;
import io.vertx.core.Future;
import io.vertx.core.Handler;
import io.vertx.core.MultiMap;
import io.vertx.core.Promise;
import io.vertx.core.VertxException;
import io.vertx.core.buffer.Buffer;
import io.vertx.core.buffer.impl.BufferInternal;
import io.vertx.core.http.*;
import io.vertx.core.http.impl.headers.HeadersAdaptor;
import io.vertx.core.impl.ContextInternal;
import io.vertx.core.impl.future.PromiseInternal;
import io.vertx.core.impl.logging.Logger;
import io.vertx.core.impl.logging.LoggerFactory;
<<<<<<< HEAD
import io.vertx.core.net.impl.*;
=======
import io.vertx.core.net.HostAndPort;
import io.vertx.core.net.impl.ShutdownEvent;
>>>>>>> 63356e47
import io.vertx.core.net.SocketAddress;
import io.vertx.core.spi.metrics.ClientMetrics;
import io.vertx.core.spi.metrics.HttpClientMetrics;
import io.vertx.core.spi.tracing.SpanKind;
import io.vertx.core.spi.tracing.TagExtractor;
import io.vertx.core.spi.tracing.VertxTracer;
import io.vertx.core.streams.WriteStream;
import io.vertx.core.streams.impl.InboundBuffer;

import java.net.URI;
import java.util.ArrayDeque;
import java.util.ArrayList;
import java.util.Deque;
import java.util.LinkedHashSet;
import java.util.List;
import java.util.Map;
import java.util.function.BiConsumer;

import static io.netty.handler.codec.http.websocketx.WebSocketVersion.*;
import static io.vertx.core.http.HttpHeaders.*;

/**
 *
 * This class is optimised for performance when used on the same event loop. However it can be used safely from other threads.
 *
 * The internal state is protected using the synchronized keyword. If always used on the same event loop, then
 * we benefit from biased locking which makes the overhead of synchronized near zero.
 *
 * @author <a href="http://tfox.org">Tim Fox</a>
 */
public class Http1xClientConnection extends Http1xConnectionBase<WebSocketImpl> implements HttpClientConnection {

  private static final Logger log = LoggerFactory.getLogger(Http1xClientConnection.class);

  private static final Handler<Object> INVALID_MSG_HANDLER = msg -> {
    ReferenceCountUtil.release(msg);
    throw new IllegalStateException("Invalid object " + msg);
  };

  private final HttpClientBase client;
  private final HttpClientOptions options;
  private final boolean ssl;
  private final SocketAddress server;
  private final HostAndPort authority;
  public final ClientMetrics metrics;
  private final HttpVersion version;
  private final long lowWaterMark;
  private final long highWaterMark;

  private Deque<Stream> requests = new ArrayDeque<>();
  private Deque<Stream> responses = new ArrayDeque<>();
  private boolean closed;
  private boolean evicted;

  private Handler<Void> evictionHandler = DEFAULT_EVICTION_HANDLER;
  private Handler<Object> invalidMessageHandler = INVALID_MSG_HANDLER;
  private boolean close;
  private boolean shutdown;
  private long shutdownTimerID = -1L;
  private boolean isConnect;
  private int keepAliveTimeout;
  private long expirationTimestamp;
  private int seq = 1;
  private long readWindow;
  private Deque<WebSocketFrame> pendingFrames;

  private long lastResponseReceivedTimestamp;

  Http1xClientConnection(HttpVersion version,
<<<<<<< HEAD
                         HttpClientImpl client,
                         ChannelHandlerContext chctx,
=======
                         HttpClientBase client,
                         ChannelHandlerContext channel,
>>>>>>> 63356e47
                         boolean ssl,
                         SocketAddress server,
                         HostAndPort authority,
                         ContextInternal context,
                         ClientMetrics metrics) {
    super(context, chctx);
    this.client = client;
    this.options = client.options();
    this.ssl = ssl;
    this.server = server;
    this.authority = authority;
    this.metrics = metrics;
    this.version = version;
    this.readWindow = 0L;
    this.highWaterMark = chctx.channel().config().getWriteBufferHighWaterMark();
    this.lowWaterMark = chctx.channel().config().getWriteBufferLowWaterMark();
    this.keepAliveTimeout = options.getKeepAliveTimeout();
    this.expirationTimestamp = expirationTimestampOf(keepAliveTimeout);
  }

  @Override
  public HostAndPort authority() {
    return authority;
  }

  @Override
  public HttpClientConnection evictionHandler(Handler<Void> handler) {
    evictionHandler = handler;
    return this;
  }

  @Override
  protected void handleEvent(Object evt) {
    if (evt instanceof ShutdownEvent) {
      ShutdownEvent shutdown = (ShutdownEvent) evt;
      shutdown(shutdown.timeUnit().toMillis(shutdown.timeout()));
    } else {
      super.handleEvent(evt);
    }
  }

  @Override
  public HttpClientConnection concurrencyChangeHandler(Handler<Long> handler) {
    // Never changes
    return this;
  }

  @Override
  public long concurrency() {
    return options.isPipelining() ? options.getPipeliningLimit() : 1;
  }

  /**
   * @return a raw {@code NetSocket} - for internal use
   */
  public NetSocketInternal toNetSocket() {
    removeChannelHandlers();
    NetSocketImpl socket = new NetSocketImpl(context, chctx, null, null, metrics(), false);
    socket.metric(metric());
    evictionHandler.handle(null);
    chctx.pipeline().replace("handler", "handler", VertxHandler.create(ctx -> socket));
    return socket;
  }

  private HttpRequest createRequest(
    HttpMethod method,
    String uri,
    MultiMap headerMap,
    String authority,
    boolean chunked,
    ByteBuf buf,
    boolean end) {
    HttpRequest request = new DefaultHttpRequest(HttpUtils.toNettyHttpVersion(version), method.toNetty(), uri, false);
    HttpHeaders headers = request.headers();
    if (headerMap != null) {
      for (Map.Entry<String, String> header : headerMap) {
        headers.add(header.getKey(), header.getValue());
      }
    }
    if (!headers.contains(HOST)) {
      request.headers().set(HOST, authority);
    } else {
      headers.remove(TRANSFER_ENCODING);
    }
    if (chunked) {
      HttpUtil.setTransferEncodingChunked(request, true);
    }
    if (options.isTryUseCompression() && request.headers().get(ACCEPT_ENCODING) == null) {
      // if compression should be used but nothing is specified by the user support deflate and gzip.
      CharSequence acceptEncoding = determineCompressionAcceptEncoding();
      request.headers().set(ACCEPT_ENCODING, acceptEncoding);
    }
    if (!options.isKeepAlive() && options.getProtocolVersion() == io.vertx.core.http.HttpVersion.HTTP_1_1) {
      request.headers().set(CONNECTION, CLOSE);
    } else if (options.isKeepAlive() && options.getProtocolVersion() == io.vertx.core.http.HttpVersion.HTTP_1_0) {
      request.headers().set(CONNECTION, KEEP_ALIVE);
    }
    if (end) {
      if (buf != null) {
        request = new AssembledFullHttpRequest(request, buf);
      } else {
        request = new AssembledFullHttpRequest(request);
      }
    } else if (buf != null) {
      request = new AssembledHttpRequest(request, buf);
    }
    return request;
  }

  static CharSequence determineCompressionAcceptEncoding() {
    if (isBrotliAvailable()) {
      return DEFLATE_GZIP_BR;
    } else {
      return DEFLATE_GZIP;
    }
  }

  // Encapsulated in a method, so GraalVM can substitute it
  private static boolean isBrotliAvailable() {
    return Brotli.isAvailable();
  }

  private void beginRequest(Stream stream, HttpRequestHead request, boolean chunked, ByteBuf buf, boolean end, boolean connect, PromiseInternal<Void> promise) {
    request.id = stream.id;
    request.remoteAddress = remoteAddress();
    stream.bytesWritten += buf != null ? buf.readableBytes() : 0L;
    HttpRequest nettyRequest = createRequest(request.method, request.uri, request.headers, request.authority, chunked, buf, end);
    synchronized (this) {
      responses.add(stream);
      this.isConnect = connect;
      if (this.metrics != null) {
        stream.metric = this.metrics.requestBegin(request.uri, request);
      }
      VertxTracer tracer = context.tracer();
      if (tracer != null) {
        BiConsumer<String, String> headers = (key, val) -> new HeadersAdaptor(nettyRequest.headers()).add(key, val);
        String operation = request.traceOperation;
        if (operation == null) {
          operation = request.method.name();
        }
        stream.trace = tracer.sendRequest(stream.context, SpanKind.RPC, options.getTracingPolicy(), request, operation, headers, HttpUtils.CLIENT_HTTP_REQUEST_TAG_EXTRACTOR);
      }
    }
    write(nettyRequest, false, promise);
    if (end) {
      endRequest(stream);
    }
  }

  private void writeBuffer(Stream s, ByteBuf buff, boolean end, FutureListener<Void> listener) {
    s.bytesWritten += buff != null ? buff.readableBytes() : 0L;
    Object msg;
    if (isConnect) {
      msg = buff != null ? buff : Unpooled.EMPTY_BUFFER;
      if (end) {
        write(msg, false, channelFuture()
          .addListener(listener)
          .addListener(v -> close())
        );
      } else {
        write(msg, false, voidPromise);
      }
    } else {
      if (end) {
        if (buff != null && buff.isReadable()) {
          msg = new DefaultLastHttpContent(buff, false);
        } else {
          msg = LastHttpContent.EMPTY_LAST_CONTENT;
        }
      } else {
        msg = new DefaultHttpContent(buff);
      }
      write(msg, false, listener);
      if (end) {
        endRequest(s);
      }
    }
  }

  private void endRequest(Stream s) {
    Stream next;
    boolean checkLifecycle;
    synchronized (this) {
      requests.pop();
      next = requests.peek();
      checkLifecycle = s.responseEnded;
      if (metrics != null) {
        metrics.requestEnd(s.metric, s.bytesWritten);
      }
    }
    flushBytesWritten();
    if (next != null) {
      next.promise.complete((HttpClientStream) next);
    }
    if (checkLifecycle) {
      checkLifecycle();
    }
  }

  /**
   * Resets the given {@code stream}.
   *
   * @param stream to reset
   * @return whether the stream should be considered as closed
   */
  private boolean reset(Stream stream) {
    boolean inflight;
    synchronized (this) {
      inflight = responses.contains(stream) || stream.responseEnded;
      if (!inflight) {
        requests.remove(stream);
      }
      close = inflight;
    }
    checkLifecycle();
    return !inflight;
  }

  private void receiveBytes(int len) {
    boolean le = readWindow <= highWaterMark;
    readWindow += len;
    boolean gt = readWindow > highWaterMark;
    if (le && gt) {
      doPause();
    }
  }

  private void ackBytes(int len) {
    EventLoop eventLoop = context.nettyEventLoop();
    if (eventLoop.inEventLoop()) {
      boolean gt = readWindow > lowWaterMark;
      readWindow -= len;
      boolean le = readWindow <= lowWaterMark;
      if (gt && le) {
        doResume();
      }
    } else {
      eventLoop.execute(() -> ackBytes(len));
    }
  }

  private abstract static class Stream {

    protected final Promise<HttpClientStream> promise;
    protected final ContextInternal context;
    protected final int id;

    private Object trace;
    private Object metric;
    private HttpResponseHead response;
    private boolean responseEnded;
    private long bytesRead;
    private long bytesWritten;


    Stream(ContextInternal context, Promise<HttpClientStream> promise, int id) {
      this.context = context;
      this.id = id;
      this.promise = promise;
    }

    // Not really elegant... but well
    Object metric() {
      return metric;
    }

    Object trace() {
      return trace;
    }

    abstract void handleContinue();
    abstract void handleEarlyHints(MultiMap headers);
    abstract void handleHead(HttpResponseHead response);
    abstract void handleChunk(Buffer buff);
    abstract void handleEnd(LastHttpContent trailer);
    abstract void handleWriteQueueDrained(Void v);
    abstract void handleException(Throwable cause);
    abstract void handleClosed();

  }

  /**
   * We split the stream class in two classes so that the base {@link #Stream} class defines the (mutable)
   * state managed by the connection and this class defines the state managed by the stream implementation
   */
  private static class StreamImpl extends Stream implements HttpClientStream {

    private final Http1xClientConnection conn;
    private final InboundBuffer<Object> queue;
    private boolean reset;
    private boolean closed;
    private HttpRequestHead request;
    private Handler<HttpResponseHead> headHandler;
    private Handler<Buffer> chunkHandler;
    private Handler<MultiMap> endHandler;
    private Handler<Void> drainHandler;
    private Handler<Void> continueHandler;

    private Handler<MultiMap> earlyHintsHandler;
    private Handler<Throwable> exceptionHandler;
    private Handler<Void> closeHandler;

    StreamImpl(ContextInternal context, Http1xClientConnection conn, Promise<HttpClientStream> promise, int id) {
      super(context, promise, id);

      this.conn = conn;
      this.queue = new InboundBuffer<>(context, 5)
        .handler(item -> {
          if (!reset) {
            if (item instanceof MultiMap) {
              Handler<MultiMap> handler = endHandler;
              if (handler != null) {
                handler.handle((MultiMap) item);
              }
            } else {
              Buffer buffer = (Buffer) item;
              int len = buffer.length();
              conn.ackBytes(len);
              Handler<Buffer> handler = chunkHandler;
              if (handler != null) {
                handler.handle(buffer);
              }
            }
          }
        })
        .exceptionHandler(context::reportException);
    }

    @Override
    public void continueHandler(Handler<Void> handler) {
      continueHandler = handler;
    }

    @Override
    public void earlyHintsHandler(Handler<MultiMap> handler) {
      earlyHintsHandler = handler;
    }

    @Override
    public StreamImpl drainHandler(Handler<Void> handler) {
      drainHandler = handler;
      return this;
    }

    @Override
    public StreamImpl exceptionHandler(Handler<Throwable> handler) {
      exceptionHandler = handler;
      return this;
    }

    @Override
    public WriteStream<Buffer> setWriteQueueMaxSize(int maxSize) {
      return null;
    }

    @Override
    public boolean writeQueueFull() {
      return conn.writeQueueFull();
    }

    @Override
    public void headHandler(Handler<HttpResponseHead> handler) {
      this.headHandler = handler;
    }

    @Override
    public void closeHandler(Handler<Void> handler) {
      closeHandler = handler;
    }

    @Override
    public void priorityHandler(Handler<StreamPriority> handler) {
      // No op
    }

    @Override
    public void pushHandler(Handler<HttpClientPush> handler) {
      // No op
    }

    @Override
    public void unknownFrameHandler(Handler<HttpFrame> handler) {
      // No op
    }

    @Override
    public int id() {
      return id;
    }

    @Override
    public Object metric() {
      return super.metric();
    }

    @Override
    public Object trace() {
      return super.trace();
    }

    @Override
    public HttpVersion version() {
      return conn.version;
    }

    @Override
    public HttpClientConnection connection() {
      return conn;
    }

    @Override
    public ContextInternal getContext() {
      return context;
    }

    @Override
    public Future<Void> writeHead(HttpRequestHead request, boolean chunked, ByteBuf buf, boolean end, StreamPriority priority, boolean connect) {
      PromiseInternal<Void> promise = context.promise();
      writeHead(request, chunked, buf, end, connect, promise);
      return promise.future();
    }

    private void writeHead(HttpRequestHead request, boolean chunked, ByteBuf buf, boolean end, boolean connect, PromiseInternal<Void> handler) {
      MessageWrite task = new MessageWrite() {
        @Override
        public void write() {
          StreamImpl.this.request = request;
          conn.beginRequest(StreamImpl.this, request, chunked, buf, end, connect, handler);
        }

        @Override
        public void cancel(Throwable cause) {
          handler.fail(cause);
        }
      };
      conn.writeToChannel(new MessageWrite() {
        @Override
        public void write() {
          StreamImpl.this.request = request;
          conn.beginRequest(StreamImpl.this, request, chunked, buf, end, connect, handler);
        }

        @Override
        public void cancel(Throwable cause) {
          handler.fail(cause);
        }
      });
    }

    @Override
    public Future<Void> writeBuffer(ByteBuf buff, boolean end) {
      if (buff != null || end) {
        PromiseInternal<Void> listener = context.promise();
        writeBuffer(buff, end, listener);
        return listener.future();
      } else {
        throw new IllegalStateException("???");
      }
    }

    private void writeBuffer(ByteBuf buff, boolean end, PromiseInternal<Void> listener) {
      conn.writeToChannel(new MessageWrite() {
        @Override
        public void write() {
          conn.writeBuffer(StreamImpl.this, buff, end, listener);
        }

        @Override
        public void cancel(Throwable cause) {
          listener.fail(cause);
        }
      });
    }

    @Override
    public Future<Void> writeFrame(int type, int flags, ByteBuf payload) {
      throw new IllegalStateException("Cannot write an HTTP/2 frame over an HTTP/1.x connection");
    }

    @Override
    public void doSetWriteQueueMaxSize(int size) {
      conn.doSetWriteQueueMaxSize(size);
    }

    @Override
    public boolean isNotWritable() {
      return conn.writeQueueFull();
    }

    @Override
    public void doPause() {
      queue.pause();
    }

    @Override
    public void doFetch(long amount) {
      queue.fetch(amount);
    }

    @Override
    public void reset(Throwable cause) {
      synchronized (conn) {
        if (reset) {
          return;
        }
        reset = true;
      }
      EventLoop eventLoop = conn.context.nettyEventLoop();
      if (eventLoop.inEventLoop()) {
        _reset(cause);
      } else {
        eventLoop.execute(() -> _reset(cause));
      }
    }

    private void _reset(Throwable cause) {
      boolean removed = conn.reset(this);
      context.execute(cause, this::handleException);
      if (removed) {
        context.execute(this::handleClosed);
      }
    }

    @Override
    public StreamPriority priority() {
      return null;
    }

    @Override
    public void updatePriority(StreamPriority streamPriority) {
    }

    @Override
    void handleWriteQueueDrained(Void v) {
      Handler<Void> handler;
      synchronized (conn) {
        handler = drainHandler;
      }
      if (handler != null) {
        context.dispatch(handler);
      }
    }

    void handleContinue() {
      if (continueHandler != null) {
        continueHandler.handle(null);
      }
    }

    void handleEarlyHints(MultiMap headers) {
      if (earlyHintsHandler != null) {
        earlyHintsHandler.handle(headers);
      }
    }

    @Override
    void handleHead(HttpResponseHead response) {
      Handler<HttpResponseHead> handler = headHandler;
      if (handler != null) {
        context.emit(response, handler);
      }
    }

    @Override
    public void chunkHandler(Handler<Buffer> handler) {
      chunkHandler = handler;
    }

    @Override
    public void endHandler(Handler<MultiMap> handler) {
      endHandler = handler;
    }

    void handleChunk(Buffer buff) {
      queue.write(buff);
    }

    void handleEnd(LastHttpContent trailer) {
      queue.write(new HeadersAdaptor(trailer.trailingHeaders()));
      tryClose();
    }

    void handleException(Throwable cause) {
      if (exceptionHandler != null) {
        exceptionHandler.handle(cause);
      }
    }

    @Override
    void handleClosed() {
      handleException(HttpUtils.CONNECTION_CLOSED_EXCEPTION);
      tryClose();
    }

    /**
     * Attempt to close the stream.
     */
    private void tryClose() {
      if (!closed) {
        closed = true;
        if (closeHandler != null) {
          closeHandler.handle(null);
        }
      }
    }
  }

  private void checkLifecycle() {
    if (close || (shutdown && requests.isEmpty() && responses.isEmpty())) {
      close();
    } else if (!isConnect) {
      expirationTimestamp = expirationTimestampOf(keepAliveTimeout);
    }
  }

  @Override
  public Future<Void> close() {
    if (!evicted) {
      evicted = true;
      if (evictionHandler != null) {
        evictionHandler.handle(null);
      }
    }
    return super.close();
  }

  private Throwable validateMessage(Object msg) {
    if (msg instanceof HttpObject) {
      HttpObject obj = (HttpObject) msg;
      DecoderResult result = obj.decoderResult();
      if (result.isFailure()) {
        return result.cause();
      } else if (obj instanceof io.netty.handler.codec.http.HttpResponse) {
        io.netty.handler.codec.http.HttpVersion version = ((io.netty.handler.codec.http.HttpResponse) obj).protocolVersion();
        if (version != io.netty.handler.codec.http.HttpVersion.HTTP_1_0 && version != io.netty.handler.codec.http.HttpVersion.HTTP_1_1) {
          return new IllegalStateException("Unsupported HTTP version: " + version);
        }
      }
    }
    return null;
  }

  public void handleMessage(Object msg) {
    Throwable error = validateMessage(msg);
    if (error != null) {
      ReferenceCountUtil.release(msg);
      fail(error);
    } else if (msg instanceof HttpObject) {
      handleHttpMessage((HttpObject) msg);
    } else if (msg instanceof ByteBuf && isConnect) {
      handleChunk((ByteBuf) msg);
    } else if (msg instanceof WebSocketFrame) {
      WebSocketFrame frame = (WebSocketFrame) msg;
      if (webSocket == null) {
        if (pendingFrames == null) {
          pendingFrames = new ArrayDeque<>();
        }
        pendingFrames.add(frame);
      } else {
        handleWsFrame(frame);
      }
    } else {
      invalidMessageHandler.handle(msg);
    }
  }

  private void handleHttpMessage(HttpObject obj) {
    Stream stream;
    synchronized (this) {
      stream = responses.peekFirst();
    }
    if (stream == null) {
      fail(new VertxException("Received HTTP message with no request in progress"));
    } else if (obj instanceof io.netty.handler.codec.http.HttpResponse) {
      io.netty.handler.codec.http.HttpResponse response = (io.netty.handler.codec.http.HttpResponse) obj;
      HttpVersion version;
      if (response.protocolVersion() == io.netty.handler.codec.http.HttpVersion.HTTP_1_0) {
        version = io.vertx.core.http.HttpVersion.HTTP_1_0;
      } else {
        version = io.vertx.core.http.HttpVersion.HTTP_1_1;
      }
      handleResponseBegin(stream, new HttpResponseHead(
        version,
        response.status().code(),
        response.status().reasonPhrase(),
        new HeadersAdaptor(response.headers())));
    } else if (obj instanceof HttpContent) {
      HttpContent chunk = (HttpContent) obj;
      if (chunk.content().isReadable()) {
        handleResponseChunk(stream, chunk.content());
      }
      if (!isConnect && chunk instanceof LastHttpContent) {
        handleResponseEnd(stream, (LastHttpContent) chunk);
      }
    }
  }

  private void handleChunk(ByteBuf chunk) {
    Stream stream;
    synchronized (this) {
      stream = responses.peekFirst();
      if (stream == null) {
        return;
      }
    }
    if (chunk.isReadable()) {
      handleResponseChunk(stream, chunk);
    }
  }

  private void handleResponseBegin(Stream stream, HttpResponseHead response) {
    // How can we handle future undefined 1xx informational response codes?
    if (response.statusCode == HttpResponseStatus.CONTINUE.code()) {
      stream.context.execute(null, v -> stream.handleContinue());
    } else if (response.statusCode == HttpResponseStatus.EARLY_HINTS.code()) {
      stream.context.execute(null, v -> stream.handleEarlyHints(response.headers));
    } else {
      HttpRequestHead request;
      synchronized (this) {
        request = ((StreamImpl)stream).request;
        stream.response = response;

        if (metrics != null) {
          metrics.responseBegin(stream.metric, response);
        }

        //
        if (response.statusCode != 100 && request.method != HttpMethod.CONNECT) {
          // See https://tools.ietf.org/html/rfc7230#section-6.3
          String responseConnectionHeader = response.headers.get(HttpHeaderNames.CONNECTION);
          String requestConnectionHeader = request.headers != null ? request.headers.get(HttpHeaderNames.CONNECTION) : null;
          // We don't need to protect against concurrent changes on forceClose as it only goes from false -> true
          if (HttpHeaderValues.CLOSE.contentEqualsIgnoreCase(responseConnectionHeader) || HttpHeaderValues.CLOSE.contentEqualsIgnoreCase(requestConnectionHeader)) {
            // In all cases, if we have a close connection option then we SHOULD NOT treat the connection as persistent
            this.close = true;
          } else if (response.version == HttpVersion.HTTP_1_0 && !HttpHeaderValues.KEEP_ALIVE.contentEqualsIgnoreCase(responseConnectionHeader)) {
            // In the HTTP/1.0 case both request/response need a keep-alive connection header the connection to be persistent
            // currently Vertx forces the Connection header if keepalive is enabled for 1.0
            this.close = true;
          }
          String keepAliveHeader = response.headers.get(HttpHeaderNames.KEEP_ALIVE);
          if (keepAliveHeader != null) {
            int timeout = HttpUtils.parseKeepAliveHeaderTimeout(keepAliveHeader);
            if (timeout != -1) {
              this.keepAliveTimeout = timeout;
            }
          }
        }
      }

      //
      stream.handleHead(response);

      if (isConnect) {
        if ((request.method == HttpMethod.CONNECT &&
             response.statusCode == 200) || (
             request.method == HttpMethod.GET &&
             request.headers != null && request.headers.contains(CONNECTION, UPGRADE, true) &&
             response.statusCode == 101)) {
          removeChannelHandlers();
        } else {
          isConnect = false;
        }
      }
    }
  }

  /**
   * Remove all HTTP channel handlers of this connection
   *
   * @return the messages emitted by the removed handlers during their removal
   */
  private void removeChannelHandlers() {
    ChannelPipeline pipeline = chctx.pipeline();
    ChannelHandler inflater = pipeline.get(HttpContentDecompressor.class);
    if (inflater != null) {
      pipeline.remove(inflater);
    }
    // removing this codec might fire pending buffers in the HTTP decoder
    // this happens when the channel reads the HTTP response and the following data in a single buffer
    Handler<Object> prev = invalidMessageHandler;
    invalidMessageHandler = msg -> {
      ReferenceCountUtil.release(msg);
    };
    try {
      pipeline.remove("codec");
    } finally {
      invalidMessageHandler = prev;
    }
  }

  private void handleResponseChunk(Stream stream, ByteBuf chunk) {
    Buffer buff = BufferInternal.buffer(VertxHandler.safeBuffer(chunk));
    int len = buff.length();
    receiveBytes(len);
    stream.bytesRead += len;
    stream.context.execute(buff, stream::handleChunk);
  }

  private void handleResponseEnd(Stream stream, LastHttpContent trailer) {
    boolean check;
    synchronized (this) {
      if (stream.response == null) {
        // 100-continue
        return;
      }
      responses.pop();
      close |= !options.isKeepAlive();
      stream.responseEnded = true;
      check = requests.peek() != stream;
    }
    VertxTracer tracer = context.tracer();
    if (tracer != null) {
      tracer.receiveResponse(stream.context, stream.response, stream.trace, null, HttpUtils.CLIENT_RESPONSE_TAG_EXTRACTOR);
    }
    if (metrics != null) {
      metrics.responseEnd(stream.metric, stream.bytesRead);
    }
    flushBytesRead();
    if (check) {
      checkLifecycle();
    }
    lastResponseReceivedTimestamp = System.currentTimeMillis();
    stream.context.execute(trailer, stream::handleEnd);
  }

  public HttpClientMetrics metrics() {
    return client.metrics();
  }

  /**
   * @return a future of a paused WebSocket
   */
  synchronized void toWebSocket(
    ContextInternal context,
    String requestURI,
    MultiMap headers,
    boolean allowOriginHeader,
    WebSocketClientOptions options,
    WebsocketVersion vers,
    List<String> subProtocols,
    long handshakeTimeout,
    boolean registerWriteHandlers,
    int maxWebSocketFrameSize,
    Promise<WebSocket> promise) {
    try {
      URI wsuri = new URI(requestURI);
      if (!wsuri.isAbsolute()) {
        // Netty requires an absolute url
        wsuri = new URI((ssl ? "https:" : "http:") + "//" + server.host() + ":" + server.port() + requestURI);
      }
      WebSocketVersion version =
         WebSocketVersion.valueOf((vers == null ?
           WebSocketVersion.V13 : vers).toString());
      HttpHeaders nettyHeaders;
      if (headers != null) {
        nettyHeaders = new DefaultHttpHeaders();
        for (Map.Entry<String, String> entry: headers) {
          nettyHeaders.add(entry.getKey(), entry.getValue());
        }
      } else {
        nettyHeaders = null;
      }

      long timer;
      if (handshakeTimeout > 0L) {
        timer = vertx.setTimer(handshakeTimeout, id -> close());
      } else {
        timer = -1;
      }

      ChannelPipeline p = chctx.channel().pipeline();
      ArrayList<WebSocketClientExtensionHandshaker> extensionHandshakers = initializeWebSocketExtensionHandshakers(options);
      if (!extensionHandshakers.isEmpty()) {
        p.addBefore("handler", "webSocketsExtensionsHandler", new WebSocketClientExtensionHandler(
          extensionHandshakers.toArray(new WebSocketClientExtensionHandshaker[0])));
      }

      String subp = null;
      if (subProtocols != null) {
        subp = String.join(",", subProtocols);
      }
      WebSocketClientHandshaker handshaker = newHandshaker(
        wsuri,
        version,
        subp,
        !extensionHandshakers.isEmpty(),
        allowOriginHeader,
        nettyHeaders,
        maxWebSocketFrameSize,
        !options.isSendUnmaskedFrames());

      io.netty.util.concurrent.Promise<HttpHeaders> upgrade = chctx.executor().newPromise();
      WebSocketHandshakeInboundHandler handshakeInboundHandler = new WebSocketHandshakeInboundHandler(handshaker, upgrade);
      p.addBefore("handler", "handshakeCompleter", handshakeInboundHandler);
      upgrade.addListener((GenericFutureListener<io.netty.util.concurrent.Future<HttpHeaders>>) future -> {
        if (timer > 0L) {
          vertx.cancelTimer(timer);
        }
        if (future.isSuccess()) {
          WebSocketImpl ws = new WebSocketImpl(
            context,
            Http1xClientConnection.this,
            version != V00,
            options.getClosingTimeout(),
            options.getMaxFrameSize(),
            options.getMaxMessageSize(),
            registerWriteHandlers);
          ws.headers(new HeadersAdaptor(future.getNow()));
          ws.subProtocol(handshaker.actualSubprotocol());
          ws.registerHandler(vertx.eventBus());
          webSocket = ws;
          HttpClientMetrics metrics = client.metrics();
          if (metrics != null) {
            ws.setMetric(metrics.connected(ws));
          }
          ws.pause();
          Deque<WebSocketFrame> toResubmit = pendingFrames;
          if (toResubmit != null) {
            pendingFrames = null;
            WebSocketFrame frame;
            while ((frame = toResubmit.poll()) != null) {
              handleWsFrame(frame);
            }
          }
          promise.complete(ws);
        } else {
          close();
          promise.fail(future.cause());
        }
      });
    } catch (Exception e) {
      handleException(e);
    }
  }

  static WebSocketClientHandshaker newHandshaker(
    URI webSocketURL, WebSocketVersion version, String subprotocol,
    boolean allowExtensions, boolean allowOriginHeader, HttpHeaders customHeaders, int maxFramePayloadLength,
    boolean performMasking) {
    WebSocketDecoderConfig config = WebSocketDecoderConfig.newBuilder()
      .expectMaskedFrames(false)
      .allowExtensions(allowExtensions)
      .maxFramePayloadLength(maxFramePayloadLength)
      .allowMaskMismatch(false)
      .closeOnProtocolViolation(false)
      .build();
    if (version == V13) {
      return new WebSocketClientHandshaker13(
        webSocketURL, V13, subprotocol, allowExtensions, customHeaders,
        maxFramePayloadLength, performMasking, false, -1) {
        @Override
        protected WebSocketFrameDecoder newWebsocketDecoder() {
          return new WebSocket13FrameDecoder(config);
        }

        @Override
        protected FullHttpRequest newHandshakeRequest() {
          FullHttpRequest request = super.newHandshakeRequest();
          if (!allowOriginHeader) {
            request.headers().remove(ORIGIN);
          }
          return request;
        }
      };
    }
    if (version == V08) {
      return new WebSocketClientHandshaker08(
        webSocketURL, V08, subprotocol, allowExtensions, customHeaders,
        maxFramePayloadLength, performMasking, false, -1) {
        @Override
        protected WebSocketFrameDecoder newWebsocketDecoder() {
          return new WebSocket08FrameDecoder(config);
        }

        @Override
        protected FullHttpRequest newHandshakeRequest() {
          FullHttpRequest request = super.newHandshakeRequest();
          if (!allowOriginHeader) {
            request.headers().remove(HttpHeaderNames.SEC_WEBSOCKET_ORIGIN);
          }
          return request;
        }
      };
    }
    if (version == V07) {
      return new WebSocketClientHandshaker07(
        webSocketURL, V07, subprotocol, allowExtensions, customHeaders,
        maxFramePayloadLength, performMasking, false, -1) {
        @Override
        protected WebSocketFrameDecoder newWebsocketDecoder() {
          return new WebSocket07FrameDecoder(config);
        }

        @Override
        protected FullHttpRequest newHandshakeRequest() {
          FullHttpRequest request = super.newHandshakeRequest();
          if (!allowOriginHeader) {
            request.headers().remove(HttpHeaderNames.SEC_WEBSOCKET_ORIGIN);
          }
          return request;
        }
      };
    }
    if (version == V00) {
      return new WebSocketClientHandshaker00(
        webSocketURL, V00, subprotocol, customHeaders, maxFramePayloadLength, -1) {
        @Override
        protected FullHttpRequest newHandshakeRequest() {
          FullHttpRequest request = super.newHandshakeRequest();
          if (!allowOriginHeader) {
            request.headers().remove(ORIGIN);
          }
          return request;
        }
      };
    }

    throw new WebSocketHandshakeException("Protocol version " + version + " not supported.");
  }

  ArrayList<WebSocketClientExtensionHandshaker> initializeWebSocketExtensionHandshakers(WebSocketClientOptions options) {
    ArrayList<WebSocketClientExtensionHandshaker> extensionHandshakers = new ArrayList<>();
    if (options.getTryUsePerFrameCompression()) {
      extensionHandshakers.add(new DeflateFrameClientExtensionHandshaker(options.getCompressionLevel(),
        false));
    }

    if (options.getTryUsePerMessageCompression()) {
      extensionHandshakers.add(new PerMessageDeflateClientExtensionHandshaker(options.getCompressionLevel(),
        ZlibCodecFactory.isSupportingWindowSizeAndMemLevel(), PerMessageDeflateServerExtensionHandshaker.MAX_WINDOW_SIZE,
        options.getCompressionAllowClientNoContext(), options.getCompressionRequestServerNoContext()));
    }

    return extensionHandshakers;
  }

  @Override
  protected void writeQueueDrained() {
    Stream s = requests.peek();
    if (s != null) {
      s.context.execute(s::handleWriteQueueDrained);
    } else {
      super.writeQueueDrained();
    }
  }

  protected void handleClosed() {
    super.handleClosed();
    long timerID = shutdownTimerID;
    if (timerID != -1) {
      shutdownTimerID = -1L;
      vertx.cancelTimer(timerID);
    }
    closed = true;
    if (metrics != null) {
      HttpClientMetrics met = client.metrics();
      met.endpointDisconnected(metrics);
    }
    if (!evicted) {
      evicted = true;
      if (evictionHandler != null) {
        evictionHandler.handle(null);
      }
    }
    WebSocketImpl ws;
    VertxTracer tracer = context.tracer();
    List<Stream> allocatedStreams;
    List<Stream> sentStreams;
    synchronized (this) {
      ws = webSocket;
      sentStreams = new ArrayList<>(responses);
      allocatedStreams = new ArrayList<>(requests);
      allocatedStreams.removeAll(responses);
    }
    if (ws != null) {
      ws.handleConnectionClosed();
    }
    for (Stream stream : allocatedStreams) {
      stream.context.execute(null, v -> stream.handleClosed());
    }
    for (Stream stream : sentStreams) {
      if (metrics != null) {
        metrics.requestReset(stream.metric);
      }
      Object trace = stream.trace;
      if (tracer != null && trace != null) {
        tracer.receiveResponse(stream.context, null, trace, HttpUtils.CONNECTION_CLOSED_EXCEPTION, TagExtractor.empty());
      }
      stream.context.execute(null, v -> stream.handleClosed());
    }
  }

  protected void handleIdle(IdleStateEvent event) {
    synchronized (this) {
      if (webSocket == null && responses.isEmpty() && requests.isEmpty()) {
        return;
      }
    }
    super.handleIdle(event);
  }

  @Override
  protected void handleException(Throwable e) {
    super.handleException(e);
    WebSocketImpl ws;
    LinkedHashSet<Stream> allStreams = new LinkedHashSet<>();
    synchronized (this) {
      ws = webSocket;
      allStreams.addAll(requests);
      allStreams.addAll(responses);
    }
    if (ws != null) {
      ws.handleException(e);
    }
    for (Stream stream : allStreams) {
      stream.handleException(e);
    }
  }

  @Override
  public Future<HttpClientStream> createStream(ContextInternal context) {
    PromiseInternal<HttpClientStream> promise = context.promise();
    createStream(context, promise);
    return promise.future();
  }

  private void createStream(ContextInternal context, Promise<HttpClientStream> promise) {
    EventLoop eventLoop = context.nettyEventLoop();
    if (eventLoop.inEventLoop()) {
      synchronized (this) {
        if (!closed) {
          StreamImpl stream = new StreamImpl(context, this, promise, seq++);
          requests.add(stream);
          if (requests.size() == 1) {
            stream.promise.complete(stream);
          }
          return;
        }
      }
      promise.fail(HttpUtils.CONNECTION_CLOSED_EXCEPTION);
    } else {
      eventLoop.execute(() -> {
        createStream(context, promise);
      });
    }
  }

  @Override
  public long lastResponseReceivedTimestamp() {
    return lastResponseReceivedTimestamp;
  }

  @Override
  public boolean isValid() {
    return expirationTimestamp == 0 || System.currentTimeMillis() <= expirationTimestamp;
  }

  @Override
  public Future<Void> shutdown(long timeoutMs) {
    PromiseInternal<Void> promise = vertx.promise();
    shutdown(timeoutMs, promise);
    return promise.future();
  }

  private synchronized void shutdownNow() {
    shutdownTimerID = -1L;
    close();
  }

  private void shutdown(long timeoutMs, PromiseInternal<Void> promise) {
    synchronized (this) {
      if (shutdown) {
        promise.fail("Already shutdown");
        return;
      }
      shutdown = true;
      closeFuture().onComplete(promise);
    }
    synchronized (this) {
      if (!closed) {
        if (timeoutMs > 0L) {
          shutdownTimerID = context.setTimer(timeoutMs, id -> shutdownNow());
        } else {
          close = true;
        }
      }
    }
    checkLifecycle();
  }

  /**
   * Compute the expiration timeout of the connection, relative to the current time.
   *
   * @param timeout the timeout
   * @return the expiration timestamp
   */
  private static long expirationTimestampOf(long timeout) {
    return timeout == 0 ? 0L : System.currentTimeMillis() + timeout * 1000;
  }
}<|MERGE_RESOLUTION|>--- conflicted
+++ resolved
@@ -67,12 +67,8 @@
 import io.vertx.core.impl.future.PromiseInternal;
 import io.vertx.core.impl.logging.Logger;
 import io.vertx.core.impl.logging.LoggerFactory;
-<<<<<<< HEAD
+import io.vertx.core.net.HostAndPort;
 import io.vertx.core.net.impl.*;
-=======
-import io.vertx.core.net.HostAndPort;
-import io.vertx.core.net.impl.ShutdownEvent;
->>>>>>> 63356e47
 import io.vertx.core.net.SocketAddress;
 import io.vertx.core.spi.metrics.ClientMetrics;
 import io.vertx.core.spi.metrics.HttpClientMetrics;
@@ -142,13 +138,8 @@
   private long lastResponseReceivedTimestamp;
 
   Http1xClientConnection(HttpVersion version,
-<<<<<<< HEAD
-                         HttpClientImpl client,
+                         HttpClientBase client,
                          ChannelHandlerContext chctx,
-=======
-                         HttpClientBase client,
-                         ChannelHandlerContext channel,
->>>>>>> 63356e47
                          boolean ssl,
                          SocketAddress server,
                          HostAndPort authority,
@@ -572,18 +563,6 @@
     }
 
     private void writeHead(HttpRequestHead request, boolean chunked, ByteBuf buf, boolean end, boolean connect, PromiseInternal<Void> handler) {
-      MessageWrite task = new MessageWrite() {
-        @Override
-        public void write() {
-          StreamImpl.this.request = request;
-          conn.beginRequest(StreamImpl.this, request, chunked, buf, end, connect, handler);
-        }
-
-        @Override
-        public void cancel(Throwable cause) {
-          handler.fail(cause);
-        }
-      };
       conn.writeToChannel(new MessageWrite() {
         @Override
         public void write() {
