<!DOCTYPE HTML PUBLIC "-//W3C//DTD HTML 4.01 Transitional//EN"
    "http://www.w3.org/TR/html4/loose.dtd">
<html>
<head>
  <link href="bootstrap/bootstrap.css" type="text/css" rel="stylesheet"/>

  <link href="google-code-prettify/prettify.css" type="text/css" rel="stylesheet"/>
  <script type="text/javascript" src="google-code-prettify/prettify.js"></script>
  <link href="css/vertx.css" type="text/css" rel="stylesheet"/>
  <link href="css/sunburst.css" type="text/css" rel="stylesheet"/>
  <title>Vert.x JavaScript API Manual</title>
  <script>
    var _gaq = _gaq || [];
    _gaq.push(['_setAccount', 'UA-30144458-1']);
    _gaq.push(['_trackPageview']);
    (function() {
      var ga = document.createElement('script'); ga.type = 'text/javascript'; ga.async = true;
      ga.src = ('https:' == document.location.protocol ? 'https://ssl' : 'http://www') + '.google-analytics.com/ga.js';
      var s = document.getElementsByTagName('script')[0]; s.parentNode.insertBefore(ga, s);
    })();
  </script>
</head>

<body onload="prettyPrint()">

<div class="navbar navbar-fixed-top">
  <div class="navbar-inner">
    <div class="container">

      <a class="btn btn-navbar" data-toggle="collapse"
         data-target=".nav-collapse">
        <span class="i-bar"></span>
        <span class="i-bar"></span>
        <span class="i-bar"></span>
      </a>

      <a class="brand" href="/">vert.x</a>

      <div class="nav-collapse">
        <ul class="nav">
          <li><a href="/">Home</a></li>
          <li><a href="downloads.html">Download</a></li>
          <li><a href="install.html">Install</a></li>
          <li><a href="tutorials.html">Tutorials</a></li>
          <li><a href="examples.html">Examples</a></li>
          <li class="active"><a href="docs.html">Documentation</a></li>
          <li><a href="https://github.com/vert-x/vert.x">Source</a></li>
          <li><a href="http://groups.google.com/group/vertx">Google Group</a></li>
          <li><a href="community.html">Community</a></li>
          <li><a href="http://vertxproject.wordpress.com/">Blog</a></li>
        </ul>
      </div>
    </div>
  </div>
</div>

<div class="container">

  <div class="row">
    <div class="span12">
      <div class="well">
        <h1 style="font-size: 35px;">JavaScript API Manual</h1>
      </div>
    </div>
  </div>

  <div class="row">
    <div class="span12">
      <div class="well">
<div>
<div class="toc">
<ul>
<li><a href="#writing-verticles">Writing Verticles</a><ul>
<li><a href="#loading-other-scripts">Loading other scripts.</a></li>
<li><a href="#verticle-clean-up">Verticle clean-up</a></li>
<li><a href="#getting-configuration-in-a-verticle">Getting Configuration in a Verticle</a></li>
<li><a href="#logging-from-a-verticle">Logging from a Verticle</a></li>
<li><a href="#accessing-environment-variables-from-a-verticle">Accessing environment variables from a Verticle</a></li>
<li><a href="#stdout-and-stderr-in-a-verticle">stdout and stderr in a Verticle</a></li>
</ul>
</li>
<li><a href="#deploying-and-undeploying-verticles-programmatically">Deploying and Undeploying Verticles Programmatically</a><ul>
<li><a href="#deploying-a-simple-verticle">Deploying a simple verticle</a></li>
<li><a href="#deploying-a-module-programmatically">Deploying a module programmatically</a></li>
<li><a href="#passing-configuration-to-a-verticle-programmatically">Passing configuration to a verticle programmatically</a></li>
<li><a href="#using-a-verticle-to-co-ordinate-loading-of-an-application">Using a Verticle to co-ordinate loading of an application</a></li>
<li><a href="#specifying-number-of-instances">Specifying number of instances</a></li>
<li><a href="#getting-notified-when-deployment-is-complete">Getting Notified when Deployment is complete</a></li>
<li><a href="#deploying-worker-verticles">Deploying Worker Verticles</a></li>
<li><a href="#undeploying-a-verticle">Undeploying a Verticle</a></li>
</ul>
</li>
<li><a href="#the-event-bus">The Event Bus</a><ul>
<li><a href="#the-theory">The Theory</a><ul>
<li><a href="#addressing">Addressing</a></li>
<li><a href="#handlers">Handlers</a></li>
<li><a href="#publish-subscribe-messaging">Publish / subscribe messaging</a></li>
<li><a href="#point-to-point-messaging">Point to point messaging</a></li>
<li><a href="#transient">Transient</a></li>
<li><a href="#types-of-messages">Types of messages</a></li>
</ul>
</li>
<li><a href="#event-bus-api">Event Bus API</a><ul>
<li><a href="#registering-and-unregistering-handlers">Registering and Unregistering Handlers</a></li>
<li><a href="#publishing-messages">Publishing messages</a></li>
<li><a href="#sending-messages">Sending messages</a></li>
<li><a href="#replying-to-messages">Replying to messages</a></li>
<li><a href="#message-types">Message types</a></li>
</ul>
</li>
<li><a href="#distributed-event-bus">Distributed event bus</a></li>
</ul>
</li>
<li><a href="#shared-data">Shared Data</a><ul>
<li><a href="#shared-maps">Shared Maps</a></li>
<li><a href="#shared-sets">Shared Sets</a></li>
</ul>
</li>
<li><a href="#buffers">Buffers</a><ul>
<li><a href="#creating-buffers">Creating Buffers</a></li>
<li><a href="#writing-to-a-buffer">Writing to a Buffer</a><ul>
<li><a href="#appending-to-a-buffer">Appending to a Buffer</a></li>
<li><a href="#random-access-buffer-writes">Random access buffer writes</a></li>
</ul>
</li>
<li><a href="#reading-from-a-buffer">Reading from a Buffer</a></li>
<li><a href="#other-buffer-methods">Other buffer methods:</a></li>
</ul>
</li>
<li><a href="#delayed-and-periodic-tasks">Delayed and Periodic Tasks</a><ul>
<li><a href="#one-shot-timers">One-shot Timers</a></li>
<li><a href="#periodic-timers">Periodic Timers</a></li>
<li><a href="#cancelling-timers">Cancelling timers</a></li>
</ul>
</li>
<li><a href="#writing-tcp-servers-and-clients">Writing TCP Servers and Clients</a><ul>
<li><a href="#net-server">Net Server</a><ul>
<li><a href="#creating-a-net-server">Creating a Net Server</a></li>
<li><a href="#start-the-server-listening">Start the Server Listening</a></li>
<li><a href="#getting-notified-of-incoming-connections">Getting Notified of Incoming Connections</a></li>
<li><a href="#closing-a-net-server">Closing a Net Server</a></li>
<li><a href="#netserver-properties">NetServer Properties</a></li>
<li><a href="#handling-data">Handling Data</a><ul>
<li><a href="#reading-data-from-the-socket">Reading Data from the Socket</a></li>
<li><a href="#writing-data-to-a-socket">Writing Data to a Socket</a></li>
</ul>
</li>
<li><a href="#closing-a-socket">Closing a socket</a></li>
<li><a href="#closed-handler">Closed Handler</a></li>
<li><a href="#exception-handler">Exception handler</a></li>
<li><a href="#read-and-write-streams">Read and Write Streams</a></li>
</ul>
</li>
<li><a href="#scaling-tcp-servers">Scaling TCP Servers</a></li>
<li><a href="#netclient">NetClient</a><ul>
<li><a href="#creating-a-net-client">Creating a Net Client</a></li>
<li><a href="#making-a-connection">Making a Connection</a></li>
<li><a href="#catching-exceptions-on-the-net-client">Catching exceptions on the Net Client</a></li>
<li><a href="#configuring-reconnection">Configuring Reconnection</a></li>
<li><a href="#netclient-properties">NetClient Properties</a></li>
</ul>
</li>
<li><a href="#ssl-servers">SSL Servers</a></li>
<li><a href="#ssl-clients">SSL Clients</a></li>
</ul>
</li>
<li><a href="#flow-control-streams-and-pumps">Flow Control - Streams and Pumps</a><ul>
<li><a href="#readstream">ReadStream</a></li>
<li><a href="#writestream">WriteStream</a></li>
<li><a href="#pump">Pump</a></li>
</ul>
</li>
<li><a href="#writing-http-servers-and-clients">Writing HTTP Servers and Clients</a><ul>
<li><a href="#writing-http-servers">Writing HTTP servers</a><ul>
<li><a href="#creating-an-http-server">Creating an HTTP Server</a></li>
<li><a href="#start-the-server-listening_1">Start the Server Listening</a></li>
<li><a href="#getting-notified-of-incoming-requests">Getting Notified of Incoming Requests</a></li>
<li><a href="#handling-http-requests">Handling HTTP Requests</a><ul>
<li><a href="#request-method">Request Method</a></li>
<li><a href="#request-uri">Request URI</a></li>
<li><a href="#request-path">Request Path</a></li>
<li><a href="#request-query">Request Query</a></li>
<li><a href="#request-headers">Request Headers</a></li>
<li><a href="#request-params">Request params</a></li>
<li><a href="#reading-data-from-the-request-body">Reading Data from the Request Body</a></li>
</ul>
</li>
<li><a href="#http-server-responses">HTTP Server Responses</a></li>
<li><a href="#setting-status-code-and-message">Setting Status Code and Message</a><ul>
<li><a href="#writing-http-responses">Writing HTTP responses</a></li>
<li><a href="#ending-http-responses">Ending HTTP responses</a></li>
<li><a href="#closing-the-underlying-connection">Closing the underlying connection</a></li>
<li><a href="#response-headers">Response headers</a></li>
<li><a href="#chunked-http-responses-and-trailers">Chunked HTTP Responses and Trailers</a></li>
</ul>
</li>
<li><a href="#serving-files-directly-from-disk">Serving files directly from disk</a></li>
<li><a href="#pumping-responses">Pumping Responses</a></li>
</ul>
</li>
<li><a href="#writing-http-clients">Writing HTTP Clients</a><ul>
<li><a href="#creating-an-http-client">Creating an HTTP Client</a></li>
<li><a href="#pooling-and-keep-alive">Pooling and Keep Alive</a></li>
<li><a href="#closing-the-client">Closing the client</a></li>
<li><a href="#making-requests">Making Requests</a><ul>
<li><a href="#writing-to-the-request-body">Writing to the request body</a></li>
<li><a href="#ending-http-requests">Ending HTTP requests</a></li>
<li><a href="#writing-request-headers">Writing Request Headers</a></li>
<li><a href="#http-chunked-requests">HTTP chunked requests</a></li>
</ul>
</li>
<li><a href="#http-client-responses">HTTP Client Responses</a><ul>
<li><a href="#reading-data-from-the-response-body">Reading Data from the Response Body</a></li>
</ul>
</li>
</ul>
</li>
<li><a href="#pumping-requests-and-responses">Pumping Requests and Responses</a><ul>
<li><a href="#100-continue-handling">100-Continue Handling</a></li>
</ul>
</li>
<li><a href="#https-servers">HTTPS Servers</a></li>
<li><a href="#https-clients">HTTPS Clients</a></li>
<li><a href="#scaling-http-servers">Scaling HTTP servers</a></li>
</ul>
</li>
<li><a href="#routing-http-requests-with-pattern-matching">Routing HTTP requests with Pattern Matching</a><ul>
<li><a href="#specifying-matches">Specifying matches.</a></li>
<li><a href="#extracting-parameters-from-the-path">Extracting parameters from the path</a></li>
<li><a href="#extracting-params-using-regular-expressions">Extracting params using Regular Expressions</a></li>
<li><a href="#handling-requests-where-nothing-matches">Handling requests where nothing matches</a></li>
</ul>
</li>
<li><a href="#websockets">WebSockets</a><ul>
<li><a href="#websockets-on-the-server">WebSockets on the server</a><ul>
<li><a href="#reading-from-and-writing-to-websockets">Reading from and Writing to WebSockets</a></li>
<li><a href="#rejecting-websockets">Rejecting WebSockets</a></li>
</ul>
</li>
<li><a href="#websockets-on-the-http-client">WebSockets on the HTTP client</a></li>
<li><a href="#websockets-in-the-browser">WebSockets in the browser</a></li>
<li><a href="#routing-websockets-with-pattern-matching">Routing WebSockets with Pattern Matching</a></li>
</ul>
</li>
<li><a href="#sockjs">SockJS</a><ul>
<li><a href="#sockjs-server">SockJS Server</a></li>
<li><a href="#reading-and-writing-data-from-a-sockjs-server">Reading and writing data from a SockJS server</a></li>
<li><a href="#sockjs-client">SockJS client</a></li>
</ul>
</li>
<li><a href="#sockjs-eventbus-bridge">SockJS - EventBus Bridge</a><ul>
<li><a href="#setting-up-the-bridge">Setting up the Bridge</a></li>
<li><a href="#using-the-event-bus-from-client-side-javascript">Using the Event Bus from client side JavaScript</a></li>
<li><a href="#securing-the-bridge">Securing the Bridge</a></li>
<li><a href="#messages-that-require-authorisation">Messages that require authorisation</a></li>
</ul>
</li>
<li><a href="#file-system">File System</a><ul>
<li><a href="#synchronous-forms">Synchronous forms</a></li>
<li><a href="#copy">copy</a></li>
<li><a href="#move">move</a></li>
<li><a href="#truncate">truncate</a></li>
<li><a href="#chmod">chmod</a></li>
<li><a href="#props">props</a></li>
<li><a href="#lprops">lprops</a></li>
<li><a href="#link">link</a></li>
<li><a href="#symlink">symlink</a></li>
<li><a href="#unlink">unlink</a></li>
<li><a href="#readsymlink">readSymLink</a></li>
<li><a href="#delete">delete</a></li>
<li><a href="#mkdir">mkdir</a></li>
<li><a href="#readdir">readDir</a></li>
<li><a href="#readfile">readFile</a></li>
<li><a href="#writefile">writeFile</a></li>
<li><a href="#createfile">createFile</a></li>
<li><a href="#exists">exists</a></li>
<li><a href="#fsprops">fsProps</a></li>
<li><a href="#open">open</a></li>
<li><a href="#asyncfile">AsyncFile</a><ul>
<li><a href="#random-access-writes">Random access writes</a></li>
<li><a href="#random-access-reads">Random access reads</a></li>
<li><a href="#flushing-data-to-underlying-storage">Flushing data to underlying storage.</a></li>
<li><a href="#using-asyncfile-as-readstream-and-writestream">Using AsyncFile as ReadStream and WriteStream</a></li>
<li><a href="#closing-an-asyncfile">Closing an AsyncFile</a></li>
</ul>
</li>
</ul>
</li>
</ul>
</div>
<h1 id="writing-verticles">Writing Verticles</h1><br/>
<p>We previously discussed how a verticle is the unit of deployment in vert.x. Let's look in more detail about how to write a verticle.</p>
<p>As an example we'll write a simple TCP echo server. The server just accepts connections and any data received by it is echoed back on the connection.</p>
<p>Copy the following into a text editor and save it as <code>server.js</code></p>
<pre class="prettyprint">load('vertx.js')

var server = vertx.createNetServer();

server.connectHandler(function(sock) {
  new vertx.Pump(sock, sock).start();
}).listen(1234, 'localhost');

function vertxStop() {
  server.close();
}
</pre>
<p>Now, go to the directory where you saved the file and type</p>
<pre class="prettyprint">vertx run server.js
</pre>
<p>The server will now be running. Connect to it using telnet:</p>
<pre class="prettyprint">telnet localhost 1234
</pre>
<p>And notice how data you send (and hit enter) is echoed back to you.         <br/>
</p>
<p>Congratulations! You've written your first verticle.</p>
<h2 id="loading-other-scripts">Loading other scripts.</h2><br/>
<p>To load other scripts from within your verticle you use the <code>load</code> function. The argument to <code>load</code> is the name of the script you want to load. You can use <code>load</code> to load any other scripts in your verticle, or to load system scripts such as <code>vertx.js</code> which are always available to verticles.</p>
<p>If you want to access the vert.x core API from within your verticle (which you almost certainly want to do), you need to call <code>load('vertx.js')</code> at the top of your script. Normally this will be the first thing at the top of your verticle main. <code>vert.js</code> is just the name of the script that contains the core API.</p>
<h2 id="verticle-clean-up">Verticle clean-up</h2><br/>
<p>Servers, clients and event bus handlers will be automatically closed when the verticles is stopped, however if you need to provide any custom clean-up code when the verticle is stopped you can provide a <code>vertxStop</code> top-level function. Vert.x will then call this when the verticle is stopped. </p>
<h2 id="getting-configuration-in-a-verticle">Getting Configuration in a Verticle</h2><br/>
<p>If JSON configuration has been passed when deploying a verticle from either the command line using <code>vertx run</code> or <code>vertx deploy</code> and specifying a configuration file, or when deploying programmatically, that configuration is available to the verticle in the <code>vertx.config</code> variable. For example:</p>
<pre class="prettyprint">var config = vertx.config;

stdout.println("Config is " + JSON.stringify(config));
</pre>
<p>The config returned is a JSON object. You can use this object to configure the verticle. Allowing verticles to be configured in a consistent way like this allows configuration to be easily passed to them irrespective of the language.</p>
<h2 id="logging-from-a-verticle">Logging from a Verticle</h2><br/>
<p>Each verticle is given its own logger. :</p>
<pre class="prettyprint">var logger = vertx.logger;

logger.info("I am logging something");
</pre>
<p>The logger has the functions:</p>
<ul>
<li>trace</li>
<li>debug</li>
<li>info</li>
<li>warn</li>
<li>error</li>
<li>fatal         <br/>
</li>
</ul>
<p>Which have the normal meanings you would expect.</p>
<p>The log files by default go in a file called <code>vertx.log</code> in the system temp directory. On my Linux box this is <code>\tmp</code>.</p>
<p>For more information on configuring logging, please see the main manual.</p>
<h2 id="accessing-environment-variables-from-a-verticle">Accessing environment variables from a Verticle</h2><br/>
<p>You can access environment variables from a Verticle with the variable <code>vertx.env</code>.</p>
<h2 id="stdout-and-stderr-in-a-verticle">stdout and stderr in a Verticle</h2><br/>
<p>The variables <code>stdout</code> and <code>stderr</code> are injected into all verticles. Unsurprisingly, you use these to print to stdout and stderr.</p>
<pre class="prettyprint">stdout.println("Hello from the verticle");
</pre>
<h1 id="deploying-and-undeploying-verticles-programmatically">Deploying and Undeploying Verticles Programmatically</h1><br/>
<p>You can deploy and undeploy verticles programmatically from inside another verticle. Any verticles deployed programmatically inherit the path of the parent verticle. </p>
<h2 id="deploying-a-simple-verticle">Deploying a simple verticle</h2><br/>
<p>To deploy a verticle programmatically call the function <code>vertx.deployVerticle</code>. The return value of <code>vertx.deployVerticle</code> is the unique id of the deployment, which can be used later to undeploy the verticle.</p>
<p>To deploy a single instance of a verticle :</p>
<pre class="prettyprint">vertx.deployVerticle('my_verticle.js');
</pre>
<h2 id="deploying-a-module-programmatically">Deploying a module programmatically</h2><br/>
<p>You can also use <code>deployVerticle</code> to deploy an installed module, for example:</p>
<pre class="prettyprint">container.deployVerticle('mailer', config)
</pre>
<p>Would deploy an instance of the out-of-the-box mailer module (see the modules manual) with the specified configuration.      <br/>
</p>
<h2 id="passing-configuration-to-a-verticle-programmatically">Passing configuration to a verticle programmatically</h2><br/>
<p>JSON configuration can be passed to a verticle that is deployed programmatically. Inside the deployed verticle the configuration is accessed with the <code>vertx.getConfig</code> function. For example:</p>
<pre class="prettyprint">var config = { name: 'foo', age: 234 };
vertx.deployVerticle('my_verticle.js', config);
</pre>
<p>Then, in <code>my_verticle.js</code> you can access the config via <code>vertx.getConfig</code> as previously explained.</p>
<h2 id="using-a-verticle-to-co-ordinate-loading-of-an-application">Using a Verticle to co-ordinate loading of an application</h2><br/>
<p>If you have an application that is composed of multiple verticles that all need to be started at application start-up, then you can use another verticle that maintains the application configuration and starts all the other verticles. You can think of this as your application starter verticle.</p>
<p>For example, you could create a verticle <code>app.js</code> as follows:</p>
<pre class="prettyprint">// Application config

var appConfig = {
    verticle1Config: {
        // Config for verticle1
    },
    verticle2Config: {
        // Config for verticle2
    }, 
    verticle3Config: {
        // Config for verticle3
    },
    verticle4Config: {
        // Config for verticle4
    },
    verticle5Config: {
        // Config for verticle5
    }  
}

// Start the verticles that make up the app

vertx.deployVerticle("verticle1.js", appConfig.verticle1Config);
vertx.deployVerticle("verticle2.js", appConfig.verticle2Config, 5);
vertx.deployVerticle("verticle3.js", appConfig.verticle3Config);
vertx.deployWorkerVerticle("verticle4.js", appConfig.verticle4Config);
vertx.deployWorkerVerticle("verticle5.js", appConfig.verticle5Config, 10);
</pre>
<p>Then you can start your entire application by simply running:</p>
<pre class="prettyprint">vertx run app.js
</pre>
<p>or</p>
<pre class="prettyprint">vertx deploy app.js
</pre>
<h2 id="specifying-number-of-instances">Specifying number of instances</h2><br/>
<p>By default, when you deploy a verticle only one instance of the verticle is deployed. If you want more than one instance to be deployed, e.g. so you can scale over your cores better, you can specify the number of instances as follows:</p>
<pre class="prettyprint">vertx.deployVerticle('my_verticle.js', null, 10);
</pre>
<p>The above example would deploy 10 instances.</p>
<h2 id="getting-notified-when-deployment-is-complete">Getting Notified when Deployment is complete</h2><br/>
<p>The actual verticle deployment is asynchronous and might not complete until some time after the call to <code>deployVerticle</code> has returned. If you want to be notified when the verticle has completed being deployed, you can pass a handler as the final argument to <code>deployVerticle</code>:</p>
<pre class="prettyprint">vertx.deployVerticle('my_verticle.js', null, 10, function() {
    log.info("It's been deployed!");
});
</pre>
<h2 id="deploying-worker-verticles">Deploying Worker Verticles</h2><br/>
<p>The <code>vertx.deployVerticle</code> method deploys standard (non worker) verticles. If you want to deploy worker verticles use the <code>vertx.deployWorkerVerticle</code> function. This function takes the same parameters as <code>vertx.deployVerticle</code> with the same meanings.</p>
<h2 id="undeploying-a-verticle">Undeploying a Verticle</h2><br/>
<p>Any verticles that you deploy programmatically from within a verticle, and all of their children are automatically undeployed when the parent verticle is undeployed, so in most cases you will not need to undeploy a verticle manually, however if you do want to do this, it can be done by calling the function <code>vertx.undeployVerticle</code> passing in the deployment id that was returned from the call to <code>vertx.deployVerticle</code></p>
<pre class="prettyprint">var deploymentID = vertx.deployVerticle('my_verticle.js');

vertx.undeployVerticle(deploymentID);
</pre>
<h1 id="the-event-bus">The Event Bus</h1><br/>
<p>The event bus is the nervous system of vert.x.</p>
<p>It allows verticles to communicate with each other irrespective of what language they are written in, and whether they're in the same vert.x instance, or in a different vert.x instance. It even allows client side JavaScript running in a browser to communicate on the same event bus. (More on that later).</p>
<p>It creates a distributed polyglot overlay network spanning multiple server nodes and multiple browsers.</p>
<p>The event bus API is incredibly simple. It basically involves registering handlers, unregistering handlers and sending messages.</p>
<p>First some theory:</p>
<h2 id="the-theory">The Theory</h2><br/>
<h3 id="addressing">Addressing</h3><br/>
<p>Messages are sent on the event bus to an <em>address</em>.</p>
<p>Vert.x doesn't bother with any fancy addressing schemes. In vert.x an address is simply a string, any string is valid. However it is wise to use some kind of scheme, e.g. using periods to demarcate a namespace.</p>
<p>Some examples of valid addresses are <code>europe.news.feed1</code>, <code>acme.games.pacman</code>, <code>sausages</code>, and <code>X</code>.</p>
<h3 id="handlers">Handlers</h3><br/>
<p>A handler is a thing that receives messages from the bus. You register a handler at an address.</p>
<p>Many different handlers from the same or different verticles can be registered at the same address. A single handler can be registered by the verticle at many different addresses.</p>
<h3 id="publish-subscribe-messaging">Publish / subscribe messaging</h3><br/>
<p>The event bus supports <em>publishing</em> messages. Messages are published to an address. Publishing means delivering the message to all handlers that are registered at that address. This is the familiar <em>publish/subscribe</em> messaging pattern.</p>
<h3 id="point-to-point-messaging">Point to point messaging</h3><br/>
<p>The event bus supports <em>point to point</em> messaging. Messages are sent to an address. This means a message is delivered to <em>at most</em> one of the handlers registered at that address. If there is more than one handler regsitered at the address, one will be chosen using a non-strict round-robin algorithm.</p>
<p>With point to point messaging, an optional reply handler can be specified when sending the message. When a message is received by a recipient, and has been <em>processed</em>, the recipient can optionally decide to reply to the message. If they do so that reply handler will be called.</p>
<p>When the reply is received back at the sender, it too can be replied to. This can be repeated ad-infinitum, and allows a dialog to be set-up between two different verticles. This is a common messaging pattern called the <em>Request-Response</em> pattern.</p>
<h3 id="transient">Transient</h3><br/>
<p><em>All messages in the event bus are transient, and in case of failure of all or parts of the event bus, there is a possibility messages will be lost. If your application cares about lost messages, you should code your handlers to be idempotent, and your senders to retry after recovery.</em></p>
<p>If you want to persist your messages you can use a persistent work queue busmod for that.</p>
<h3 id="types-of-messages">Types of messages</h3><br/>
<p>Messages that you send on the event bus can be as simple as a string, a number or a boolean. You can also send vert.x buffers or JSON messages.</p>
<p>It's highly recommended you use JSON messages to communicate between verticles. JSON is easy to create and parse in all the languages that vert.x supports.</p>
<h2 id="event-bus-api">Event Bus API</h2><br/>
<p>Let's jump into the API</p>
<p>The eventbus is accessible as the <code>eventBus</code> property on the <code>vertx</code> instance.</p>
<h3 id="registering-and-unregistering-handlers">Registering and Unregistering Handlers</h3><br/>
<p>To set a message handler on the address <code>test.address</code>, you do the following:</p>
<pre class="prettyprint">var eb = vertx.eventBus;

var myHandler = function(message)) {
  log.info('I received a message ' + message);
}

eb.registerHandler('test.address', myHandler);
</pre>
<p>It's as simple as that. The handler will then receive any messages sent to that address.</p>
<p>When you register a handler on an address and you're in a cluster it can take some time for the knowledge of that new handler to be propagated across the entire cluster. If you want to be notified when that has completed you can optionally specify another function to the <code>registerHandler</code> function as the third argument. This function will then be called once the information has reached all nodes of the cluster. E.g. :</p>
<pre class="prettyprint">eb.registerHandler('test.address', myHandler, function() {
    log.info('Yippee! The handler info has been propagated across the cluster');
});
</pre>
<p>To unregister a handler it's just as straightforward. You simply call <code>unregisterHandler</code> passing in the address and the handler:</p>
<pre class="prettyprint">eb.unregisterHandler('test.address', myHandler);
</pre>
<p>A single handler can be registered multiple times on the same, or different, addresses so in order to identify it uniquely you have to specify both the address and the handler. </p>
<p>As with registering, when you unregister a handler and you're in a cluster it can also take some time for the knowledge of that unregistration to be propagated across the entire to cluster. If you want to be notified when that has completed you can optionally specify another function to the registerHandler as the third argument. E.g. :</p>
<pre class="prettyprint">eb.unregisterHandler('test.address', myHandler, function() {
    log.info('Yippee! The handler unregister has been propagated across the cluster');
});
</pre>
<p>If you want your handler to live for the full lifetime of your verticle there is no need to unregister it explicitly - vert.x will automatically unregister any handlers when the verticle is stopped.  <br/>
</p>
<h3 id="publishing-messages">Publishing messages</h3><br/>
<p>Publishing a message is also trivially easy. Just publish it specifying the address, for example:</p>
<pre class="prettyprint">eb.publish('test.address', 'hello world');
</pre>
<p>That message will then be delivered to any handlers registered against the address "test.address".</p>
<h3 id="sending-messages">Sending messages</h3><br/>
<p>Sending a message will result in at most one handler registered at the address receiving the message. This is the point to point messaging pattern.</p>
<pre class="prettyprint">eb.send('test.address", 'hello world');
</pre>
<h3 id="replying-to-messages">Replying to messages</h3><br/>
<p>Sometimes after you send a message you want to receive a reply from the recipient. This is known as the <em>request-response pattern</em>.</p>
<p>To do this you send a message, and specify a reply handler as the third argument. When the receiver receives the message they are passed a replier function as the second parameter to the handler. When this function is invoked it causes a reply to be sent back to the sender where the reply handler is invoked. An example will make this clear:</p>
<p>The receiver:</p>
<pre class="prettyprint">var myHandler = function(message, replier) {
  log.info('I received a message ' + message);

  // Do some stuff

  // Now reply to it

  replier('This is a reply');
}

eb.registerHandler('test.address', myHandler);
</pre>
<p>The sender:</p>
<pre class="prettyprint">eb.send('test.address', 'This is a message', function(reply) {
    log.info('I received a reply ' + reply);
});
</pre>
<p>It is legal also to send an empty reply or null reply.</p>
<p>The replies themselves can also be replied to so you can create a dialog between two different verticles consisting of multiple rounds.</p>
<h3 id="message-types">Message types</h3><br/>
<p>The message you send can be any of the following types:</p>
<ul>
<li>number</li>
<li>string</li>
<li>boolean</li>
<li>JSON object</li>
<li>Vert.x Buffer</li>
</ul>
<p>Vert.x buffers and JSON objects are copied before delivery if they are delivered in the same JVM, so different verticles can't access the exact same object instance.</p>
<p>Here are some more examples:</p>
<p>Send some numbers:</p>
<pre class="prettyprint">eb.send('test.address', 1234);
eb.send('test.address', 3.14159);
</pre>
<p>Send a boolean:</p>
<pre class="prettyprint">eb.send('test.address', true);
</pre>
<p>Send a JSON object:</p>
<pre class="prettyprint">var myObj = {
  name: 'Tim',
  address: 'The Moon',
  age: 457
}
eb.send('test.address', myObj);
</pre>
<p>Null messages can also be sent:</p>
<pre class="prettyprint">eb.send('test.address', null);
</pre>
<p>It's a good convention to have your verticles communicating using JSON.</p>
<h2 id="distributed-event-bus">Distributed event bus</h2><br/>
<p>To make each vert.x instance on your network participate on the same event bus, start each vert.x instance with the <code>-cluster</code> command line switch.</p>
<p>See the chapter in the main manual on <em>running vert.x</em> for more information on this. </p>
<p>Once you've done that, any vert.x instances started in cluster mode will merge to form a distributed event bus. <br/>
</p>
<h1 id="shared-data">Shared Data</h1><br/>
<p>Sometimes it makes sense to allow different verticles instances to share data in a safe way. Vert.x allows simple <em>Map</em> and <em>Set</em> data structures to be shared between verticles.</p>
<p>There is a caveat: To prevent issues due to mutable data, vert.x only allows simple immutable types such as number, boolean and string or Buffer to be used in shared data. With a Buffer, it is automatically copied when retrieved from the shared data, so different verticle instances never see the same object instance.</p>
<p>Currently data can only be shared between verticles in the <em>same vert.x instance</em>. In later versions of vert.x we aim to extend this to allow data to be shared by all vert.x instances in the cluster.</p>
<h2 id="shared-maps">Shared Maps</h2><br/>
<p>To use a shared map to share data between verticles first we get a reference to the map, and then we just use standard <code>put</code> and <code>get</code> to put and get data from the map:</p>
<pre class="prettyprint">var map = vertx.getMap('demo.mymap');

map.put('some-key', 'some-value');
</pre>
<p>And then, in a different verticle:</p>
<pre class="prettyprint">var map = vertx.getMap('demo.mymap');

log.info('value of some-key is ' + map.get('some-key');
</pre>
<p><strong>TODO</strong> More on map API</p>
<h2 id="shared-sets">Shared Sets</h2><br/>
<p>To use a shared set to share data between verticles first we get a reference to the set.</p>
<pre class="prettyprint">var set = vertx.getSet('demo.myset');

set.add('some-value');
</pre>
<p>And then, in a different verticle:</p>
<pre class="prettyprint">var set = vertx.getSet('demo.myset');

// Do something with the set
</pre>
<p><strong>TODO</strong> - More on set API</p>
<p>API - atomic updates etc  <br/>
</p>
<h1 id="buffers">Buffers</h1><br/>
<p>Most data in vert.x is shuffled around using buffers.</p>
<p>A Buffer represents a sequence of zero or more bytes that can be written to or read from, and which expands automatically as necessary to accomodate any bytes written to it. You can perhaps think of a buffer as smart byte array.</p>
<h2 id="creating-buffers">Creating Buffers</h2><br/>
<p>Create a buffer from a String. The String will be encoded in the buffer using UTF-8.</p>
<pre class="prettyprint">var buff = new vertx.Buffer('some-string');
</pre>
<p>Create a buffer from a String: The String will be encoded using the specified encoding, e.g:</p>
<pre class="prettyprint">var buff = new vertx.Buffer('some-string', 'UTF-16');
</pre>
<p>Create a buffer with an initial size hint. If you know your buffer will have a certain amount of data written to it you can create the buffer and specify this size. This makes the buffer initially allocate that much memory and is more efficient than the buffer automatically resizing multiple times as data is written to it.</p>
<p>Note that buffers created this way <em>are empty</em>. It does not create a buffer filled with zeros up to the specified size.</p>
<pre class="prettyprint">var buff = new vertx.Buffer(100000);
</pre>
<h2 id="writing-to-a-buffer">Writing to a Buffer</h2><br/>
<p>There are two ways to write to a buffer: appending, and random access. In either case buffers will always expand automatically to encompass the bytes. It's not possible to write outside the bounds of the buffer.</p>
<h3 id="appending-to-a-buffer">Appending to a Buffer</h3><br/>
<p>To append to a buffer, you use the <code>appendXXX</code> methods. Append methods exist for appending other buffers, strings and numbers.</p>
<p>The return value of the <code>appendXXX</code> methods is the buffer itself, so these can be chained:</p>
<pre class="prettyprint">var buff = new vertx.Buffer();

buff.appendInt(123).appendString("hello").appendChar('\n');

socket.writeBuffer(buff);
</pre>
<p>If you want to append a number as an integer to a buffer you must specify how you want to encode it in the buffer</p>
<pre class="prettyprint">buff.appendByte(number);  // To append the number as 8 bits (signed)

buff.appendShort(number); // To append the number as 16 bits (signed)

buff.appendInt(number);   // To append the number as 32 bits (signed)

buff.appendLong(number);  // To append the number as 64 bits (signed)
</pre>
<p>With floats, you have to specify whether you want to write the number as a 32 bit or 64 bit double precision float</p>
<pre class="prettyprint">buff.appendFloat(number);  // To append the number as a 32-bit IEEE 754 floating point number

buff.appendDouble(number); // To append the number as a 64-bit IEEE 754 double precision floating point number
</pre>
<p>With strings you can specify the encoding, or it will default to UTF-8:</p>
<pre class="prettyprint">buff.appendString("hello"); // Write string as UTF-8

buff.appendString("hello", "UTF-16"); // Write string in specified encoding
</pre>
<p>Use <code>appendBuffer</code> to append another buffer</p>
<pre class="prettyprint">buff.appendBuffer(anotherBuffer);
</pre>
<h3 id="random-access-buffer-writes">Random access buffer writes</h3><br/>
<p>You can also write into the buffer at a specific index, by using the <code>setXXX</code> methods. Set methods exist for other buffers, string and numbers. All the set methods take an index as the first argument - this represents the position in the buffer where to start writing the data.</p>
<p>The buffer will always expand as necessary to accomodate the data.</p>
<pre class="prettyprint">var buff = new vertx.Buffer();

buff.setInt(1000, 123);
buff.setBytes(0, "hello");
</pre>
<p>Similarly to the <code>appendXXX</code> methods, when you set a number as an integer you must specify how you want to encode it in the buffer</p>
<pre class="prettyprint">buff.setByte(pos, number);  // To set the number as 8 bits (signed)

buff.setShort(pos, number); // To set the number as 16 bits (signed)

buff.setInt(pos, number);   // To set the number as 32 bits (signed)

buff.setLong(pos, number);  // To set the number as 64 bits (signed)
</pre>
<p>Also with floats, you have to specify whether you want to set the number as a 32 bit or 64 bit double precision float</p>
<pre class="prettyprint">buff.setFloat(pos, number);  // To set the number as a 32-bit IEEE 754 floating point number

buff.setDouble(pos, number); // To set the number as a 64-bit IEEE 754 double precision floating point number
</pre>
<p>To set strings use the <code>setString</code> methods:</p>
<pre class="prettyprint">buff.setString(pos, "hello");           // Write string in default UTF-8 encoding

buff.setString(pos, "hello", "UTF-16"); // Write the string in the specified encoding
</pre>
<p>Use <code>setBuffer</code> to set another buffer:</p>
<pre class="prettyprint">buff.setBuffer(pos, anotherBuffer);
</pre>
<h2 id="reading-from-a-buffer">Reading from a Buffer</h2><br/>
<p>Data is read from a buffer using the <code>getXXX</code> methods. Get methods exist for strings and numbers. The first argument to these methods is an index in the buffer from where to get the data.</p>
<pre class="prettyprint">var buff = ...;
for (var i = 0; i &lt; buff.length(); i += 4) {
    console.log("int value at " + i + " is " + buff.getInt(i));
}
</pre>
<p>To read data as integers, you must specify how many bits you want to read:</p>
<pre class="prettyprint">var num = buff.getByte(pos);   // Read signed 8 bits

var num = buff.getShort(pos);  // Read signed 16 bits

var num = buff.getInt(pos);    // Read signed 32 bits

var num = buff.getLong(pos);   // Read signed 64 bits
</pre>
<p>And with floats, you must specify if you want to read the number as a 32 bit or 64 bit floating point number:</p>
<pre class="prettyprint">var num = buff.getFloat(pos);    // Read a 32-bit IEEE 754 floating point number

var num = buff.getDouble(pos);   // Read as a 64-bit IEEE 754 double precision floating point number
</pre>
<p>You can read data as strings</p>
<pre class="prettyprint">var str = buff.getString(pos, end); // Read from pos to end interpreted as a string in UTF-8 encoding.

var str = buff.getString(pos, end, 'UTF-16'); // Read from pos to end interpreted as a string in the specified encoding.
</pre>
<p>Or as buffers</p>
<pre class="prettyprint">var subBuffer = buff.getBuffer(pos, end); // Read from pos to end into another buffer
</pre>
<h2 id="other-buffer-methods">Other buffer methods:</h2><br/>
<ul>
<li><code>length()</code>. To obtain the length of the buffer. The length of a buffer is the index of the byte in the buffer with the largest index + 1.</li>
<li><code>copy()</code>. Copy the entire buffer</li>
</ul>
<p>See the JavaDoc for more detailed method level documentation.  <br/>
</p>
<h1 id="delayed-and-periodic-tasks">Delayed and Periodic Tasks</h1><br/>
<p>It's very common in vert.x to want to perform an action after a delay, or periodically.</p>
<p>In standard verticles you can't just make the thread sleep to introduce a delay, as that will block the event loop thread.</p>
<p>Instead you use vert.x timers. Timers can be <em>one-shot</em> or <em>periodic</em>. We'll discuss both</p>
<h2 id="one-shot-timers">One-shot Timers</h2><br/>
<p>A one shot timer calls an event handler after a certain delay, expressed in milliseconds. </p>
<p>To set a timer to fire once you use the <code>vertx.setTimer</code> function passing in the delay and the handler</p>
<pre class="prettyprint">vertx.setTimer(1000, function() {
    log.info('And one second later this is printed'); 
});

log.info('First this is printed');
</pre>
<h2 id="periodic-timers">Periodic Timers</h2><br/>
<p>You can also set a timer to fire periodically by using the <code>setPeriodic</code> function. There will be an initial delay equal to the period. The return value of <code>setPeriodic</code> is a unique timer id (number). This can be later used if the timer needs to be cancelled. The argument passed into the timer event handler is also the unique timer id:</p>
<pre class="prettyprint">var id = vertx.setPeriodic(1000, function(id) {
    log.info('And every second this is printed'); 
});

log.info('First this is printed');
</pre>
<h2 id="cancelling-timers">Cancelling timers</h2><br/>
<p>To cancel a periodic timer, call the <code>cancelTimer</code> function specifying the timer id. For example:</p>
<pre class="prettyprint">var id = vertx.setPeriodic(1000, function(id) { 
    log.info('This is not gonna be printed');
});

// And immediately cancel it

vertx.cancelTimer(id);
</pre>
<p>Or you can cancel it from inside the event handler. The following example cancels the timer after it has fired 10 times.</p>
<pre class="prettyprint">var count = 0;

vertx.setPeriodic(1000, function(id) {
    log.info('In event handler ' + count); 
    count++;
    if (count === 10) {
        vertx.cancelTimer(id);
    }
});
</pre>
<h1 id="writing-tcp-servers-and-clients">Writing TCP Servers and Clients</h1><br/>
<p>Creating TCP servers and clients is incredibly easy with vert.x.</p>
<h2 id="net-server">Net Server</h2><br/>
<h3 id="creating-a-net-server">Creating a Net Server</h3><br/>
<p>To create a TCP server you invoke the <code>createNetServer</code> function on the <code>vertx</code> instance</p>
<pre class="prettyprint">var server = vertx.createNetServer();
</pre>
<h3 id="start-the-server-listening">Start the Server Listening</h3><br/>
<p>To tell that server to listen for connections we do:  <br/>
</p>
<pre class="prettyprint">var server = vertx.createNetServer();

server.listen(1234, 'myhost');
</pre>
<p>The first parameter to <code>listen</code> is the port. The second parameter is the hostname or ip address. If it is omitted it will default to <code>0.0.0.0</code> which means it will listen at all available interfaces.</p>
<h3 id="getting-notified-of-incoming-connections">Getting Notified of Incoming Connections</h3><br/>
<p>Just having a TCP server listening creates a working server that you can connect to (try it with telnet!), however it's not very useful since it doesn't do anything with the connections.</p>
<p>To be notified when a connection occurs we need to call the <code>connectHandler</code> function of the server, passing in a handler. The handler will be called when a connection is made:</p>
<pre class="prettyprint">var server = vertx.createNetServer();

server.connectHandler(function(sock) {
    log.info('A client has connected!');
})

server.listen(1234, 'localhost');
</pre>
<p>That's a bit more interesting. Now it displays 'A client has connected!' every time a client connects. <br/>
</p>
<p>The return value of the <code>connectHandler</code> method is the server itself, so multiple invocations can be chained together. That means we can rewrite the above as:</p>
<pre class="prettyprint">var server = vertx.createNetServer();

server.connectHandler(function(sock) {
    log.info('A client has connected!');
}).listen(1234, 'localhost');
</pre>
<p>or </p>
<pre class="prettyprint">vertx.createNetServer().connectHandler(function(sock) {
    log.info('A client has connected!');
}).listen(1234, 'localhost');
</pre>
<p>This is a common pattern throughout the vert.x API.<br/>
</p>
<h3 id="closing-a-net-server">Closing a Net Server</h3><br/>
<p>To close a net server just call the <code>close</code> function.</p>
<pre class="prettyprint">server.close();
</pre>
<p>The close is actually asynchronous and might not complete until some time after the <code>close</code> function has returned. If you want to be notified when the actual close has completed then you can pass in a handler to the <code>close</code> function.</p>
<p>This handler will then be called when the close has fully completed.</p>
<pre class="prettyprint">server.close(function() {
  log.info('The server is now fully closed.');
});
</pre>
<p>If you want your net server to last the entire lifetime of your verticle, you don't need to call <code>close</code> explicitly, the Vert.x container will automatically close any servers that you created when the verticle is stopped.  <br/>
</p>
<h3 id="netserver-properties">NetServer Properties</h3><br/>
<p>NetServer has a set of properties you can set which affect its behaviour. Firstly there are bunch of properties used to tweak the TCP parameters, in most cases you won't need to set these:</p>
<ul>
<li>
<p><code>setTCPNoDelay(tcpNoDelay)</code> If <code>tcpNoDelay</code> is true then <a href="http://en.wikipedia.org/wiki/Nagle's_algorithm">Nagle's Algorithm</a> is disabled. If false then it is enabled.</p>
</li>
<li>
<p><code>setSendBufferSize(size)</code> Sets the TCP send buffer size in bytes.</p>
</li>
<li>
<p><code>setReceiveBufferSize(size)</code> Sets the TCP receive buffer size in bytes.</p>
</li>
<li>
<p><code>setTCPKeepAlive(keepAlive)</code> if <code>keepAlive</code> is true then <a href="http://en.wikipedia.org/wiki/Keepalive#TCP_keepalive">TCP keep alive</a> is enabled, if false it is disabled. </p>
</li>
<li>
<p><code>setReuseAddress(reuse)</code> if <code>reuse</code> is true then addresses in TIME_WAIT state can be reused after they have been closed.</p>
</li>
<li>
<p><code>setSoLinger(linger)</code></p>
</li>
<li>
<p><code>setTrafficClass(trafficClass)</code></p>
</li>
</ul>
<p>NetServer has a further set of properties which are used to configure SSL. We'll discuss those later on.</p>
<h3 id="handling-data">Handling Data</h3><br/>
<p>So far we have seen how to create a NetServer, and accept incoming connections, but not how to do anything interesting with the connections. Let's remedy that now.</p>
<p>When a connection is made, the connect handler is called passing in an instance of <code>NetSocket</code>. This is a socket-like interface to the actual connection, and allows you to read and write data as well as do various other things like close the socket.</p>
<h4 id="reading-data-from-the-socket">Reading Data from the Socket</h4><br/>
<p>To read data from the socket you need to set the <code>dataHandler</code> on the socket. This handler will be called with a <code>Buffer</code> every time data is received on the socket. You could try the following code and telnet to it to send some data:</p>
<pre class="prettyprint">var server = vertx.createNetServer();

server.connectHandler(function(sock) {

    sock.dataHandler(function(buffer) {
        log.info('I received ' + buffer.length() + ' bytes of data');
    });

}).listen(1234, 'localhost');
</pre>
<h4 id="writing-data-to-a-socket">Writing Data to a Socket</h4><br/>
<p>To write data to a socket, you invoke the <code>write</code> function. This function can be invoked in a few ways:</p>
<p>With a single buffer:</p>
<pre class="prettyprint">var myBuffer = new vertx.Buffer(...);
sock.write(myBuffer);
</pre>
<p>A string. In this case the string will encoded using UTF-8 and the result written to the wire.</p>
<pre class="prettyprint">sock.write('hello');
</pre>
<p>A string and an encoding. In this case the string will encoded using the specified encoding and the result written to the wire.   <br/>
</p>
<pre class="prettyprint">sock.write('hello', 'UTF-16');
</pre>
<p>The <code>write</code> function is asynchronous and always returns immediately after the write has been queued.</p>
<p>The actual write might occur some time later. If you want to be informed when the actual write has happened you can pass in a function as a final argument.</p>
<p>This function will then be invoked when the write has completed:</p>
<pre class="prettyprint">sock.write('hello', function() {
    log.info('It has actually been written');
});
</pre>
<p>Let's put it all together.</p>
<p>Here's an example of a simple TCP echo server which simply writes back (echoes) everything that it receives on the socket:</p>
<pre class="prettyprint">var server = vertx.createNetServer();

server.connectHandler(function(sock) {

    sock.dataHandler(function(buffer) {
        sock.write(buffer);
    });

}).listen(1234, 'localhost');
</pre>
<h3 id="closing-a-socket">Closing a socket</h3><br/>
<p>You can close a socket by invoking the <code>close</code> method. This will close the underlying TCP connection.</p>
<h3 id="closed-handler">Closed Handler</h3><br/>
<p>If you want to be notified when a socket is closed, you can set the `closedHandler':</p>
<pre class="prettyprint">var server = vertx.createNetServer();

server.connectHandler(function(sock) {

    sock.closedHandler(function() {        
        log.info('The socket is now closed');            
    });
});
</pre>
<p>The closed handler will be called irrespective of whether the close was initiated by the client or server.</p>
<h3 id="exception-handler">Exception handler</h3><br/>
<p>You can set an exception handler on the socket that will be called if an exception occurs:</p>
<pre class="prettyprint">var server = vertx.createNetServer();

server.connectHandler(function(sock) {

    sock.exceptionHandler(function() {        
        log.error('Oops. Something went wrong');            
    });
});
</pre>
<h3 id="read-and-write-streams">Read and Write Streams</h3><br/>
<p>NetSocket also can at as a <code>ReadStream</code> and a <code>WriteStream</code>. This allows flow control to occur on the connection and the connection data to be pumped to and from other object such as HTTP requests and responses, WebSockets and asynchronous files.</p>
<p>This will be discussed in depth in the chapter on streams and pumps.</p>
<h2 id="scaling-tcp-servers">Scaling TCP Servers</h2><br/>
<p>A verticle instance is strictly single threaded.</p>
<p>If you create a simple TCP server and deploy a single instance of it then all the handlers for that server are always executed on the same event loop (thread).</p>
<p>This means that if you are running on a server with a lot of cores, and you only have this one instance deployed then you will have at most one core utilised on your server! That's not very good, right?</p>
<p>To remedy this you can simply deploy more instances of the verticle in the server, e.g.</p>
<pre class="prettyprint">vertx run echo_server.js -instances 20
</pre>
<p>The above would run 20 instances of echo_server.js to a locally running vert.x instance.</p>
<p>Once you do this you will find the echo server works functionally identically to before, but, <em>as if by magic</em>, all your cores on your server can be utilised and more work can be handled.</p>
<p>At this point you might be asking yourself <em>'Hold on, how can you have more than one server listening on the same host and port? Surely you will get port conflicts as soon as you try and deploy more than one instance?'</em></p>
<p><em>Vert.x does a little magic here</em>.</p>
<p>When you deploy another server on the same host and port as an existing server it doesn't actually try and create a new server listening on the same host/port.</p>
<p>Instead it internally maintains just a single server, and, as incoming connections arrive it distributes them in a round-robin fashion to any of the connect handlers set by the verticles.</p>
<p>Consequently vert.x TCP servers can scale over available cores while each vert.x verticle instance remains strictly single threaded, and you don't have to do any special tricks like writing load-balancers in order to scale your server on your multi-core machine.</p>
<h2 id="netclient">NetClient</h2><br/>
<p>A NetClient is used to make TCP connections to servers.</p>
<h3 id="creating-a-net-client">Creating a Net Client</h3><br/>
<p>To create a TCP client you invoke the <code>createNetClient</code> function on the <code>vertx</code> instance.</p>
<pre class="prettyprint">var client = vertx.createNetClient();
</pre>
<h3 id="making-a-connection">Making a Connection</h3><br/>
<p>To actually connect to a server you invoke the <code>connect</code> method:</p>
<pre class="prettyprint">var client = vertx.createNetClient();

client.connect(1234, 'localhost', function(sock) {
    log.info('We have connected');
});
</pre>
<p>The <code>connect</code> method takes the port number as the first parameter, followed by the hostname or ip address of the server. The third parameter is a connect handler. This handler will be called when the connection actually occurs.</p>
<p>The argument passed into the connect handler is an instance of <code>NetSocket</code>, exactly the same as what is passed into the server side connect handler. Once given the <code>NetSocket</code> you can read and write data from the socket in exactly the same way as you do on the server side.</p>
<p>You can also close it, set the closed handler, set the exception handler and use it as a <code>ReadStream</code> or <code>WriteStream</code> exactly the same as the server side <code>NetSocket</code>.</p>
<h3 id="catching-exceptions-on-the-net-client">Catching exceptions on the Net Client</h3><br/>
<p>You can set an exception handler on the <code>NetClient</code>. This will catch any exceptions that occur during connection.</p>
<pre class="prettyprint">var client = vertx.createNetClient();

client.exceptionHandler(function(ex) {
  log.info('Cannot connect since the host does not exist!');
});

client.connect(4242, 'host-that-doesnt-exist', function(sock) {
  log.info('this won't get called');
});
</pre>
<h3 id="configuring-reconnection">Configuring Reconnection</h3><br/>
<p>A NetClient can be configured to automatically retry connecting or reconnecting to the server in the event that it cannot connect or has lost its connection. This is done by invoking the functions <code>setReconnectAttempts</code> and <code>setReconnectInterval</code>:</p>
<pre class="prettyprint">var client = vertx.createNetClient();

client.setReconnectAttempts(1000);

client.setReconnectInterval(500);
</pre>
<p><code>ReconnectAttempts</code> determines how many times the client will try to connect to the server before giving up. A value of <code>-1</code> represents an infinite number of times. The default value is <code>0</code>. I.e. no reconnection is attempted.</p>
<p><code>ReconnectInterval</code> detemines how long, in milliseconds, the client will wait between reconnect attempts. The default value is <code>1000</code>.</p>
<p>If an exception handler is set on the client, and reconnect attempts is not equal to <code>0</code>. Then the exception handler will not be called until the client gives up reconnecting.</p>
<h3 id="netclient-properties">NetClient Properties</h3><br/>
<p>Just like <code>NetServer</code>, <code>NetClient</code> also has a set of TCP properties you can set which affect its behaviour. They have the same meaning as those on <code>NetServer</code>.</p>
<p><code>NetClient</code> also has a further set of properties which are used to configure SSL. We'll discuss those later on.</p>
<h2 id="ssl-servers">SSL Servers</h2><br/>
<p>Net servers can also be configured to work with <a href="http://en.wikipedia.org/wiki/Transport_Layer_Security">Transport Layer Security</a> (previously known as SSL).</p>
<p>When a <code>NetServer</code> is working as an SSL Server the API of the <code>NetServer</code> and <code>NetSocket</code> is identical compared to when it working with standard sockets. Getting the server to use SSL is just a matter of configuring the <code>NetServer</code> before <code>listen</code> is called.</p>
<p>To enabled SSL the function <code>setSSL(true)</code> must be called on the Net Server.</p>
<p>The server must also be configured with a <em>key store</em> and an optional <em>trust store</em>.</p>
<p>These are both <em>Java keystores</em> which can be managed using the <a href="http://docs.oracle.com/javase/6/docs/technotes/tools/solaris/keytool.html">keytool</a> utility which ships with the JDK.</p>
<p>The keytool command allows you to create keystores, and import and export certificates from them.</p>
<p>The key store should contain the server certificate. This is mandatory - the client will not be able to connect to the server over SSL if the server does not have a certificate.</p>
<p>The key store is configured on the server using the <code>setKeyStorePath</code> and <code>setKeyStorePassword</code> functions.</p>
<p>The trust store is optional and contains the certificates of any clients it should trust. This is only used if client authentication is required. </p>
<p>To configure a server to use server certificates only:</p>
<pre class="prettyprint">var server = vertx.createNetServer().
               .setSSL(true)
               .setKeyStorePath('/path/to/your/keystore/server-keystore.jks')
               .setKeyStorePassword('password');
</pre>
<p>Making sure that <code>server-keystore.jks</code> contains the server certificate.</p>
<p>To configure a server to also require client certificates:</p>
<pre class="prettyprint">var server = vertx.createNetServer()
               .setSSL(true)
               .setKeyStorePath('/path/to/your/keystore/server-keystore.jks')
               .setKeyStorePassword('password')
               .setTrustStorePath('/path/to/your/truststore/server-truststore.jks')
               .setTrustStorePassword('password')
               .setClientAuthRequired(true);
</pre>
<p>Making sure that <code>server-truststore.jks</code> contains the certificates of any clients who the server trusts.</p>
<p>If <code>clientAuthRequired</code> is set to <code>true</code> and the client cannot provide a certificate, or it provides a certificate that the server does not trust then the connection attempt will not succeed.</p>
<h2 id="ssl-clients">SSL Clients</h2><br/>
<p>Net Clients can also be easily configured to use SSL. They have the exact same API when using SSL as when using standard sockets.</p>
<p>To enable SSL on a <code>NetClient</code> the function <code>setSSL(true)</code> is called.</p>
<p>If the <code>setTrustAll(true)</code> is invoked on the client, then the client will trust all server certificates. The connection will still be encrypted but this mode is vulnerable to 'man in the middle' attacks. I.e. you can't be sure who you are connecting to. Use this with caution. Default value is <code>false</code>.</p>
<p>If <code>setTrustAll(true)</code> has not been invoked then a client trust store must be configured and should contain the certificates of the servers that the client trusts.</p>
<p>The client trust store is just a standard Java key store, the same as the key stores on the server side. The client trust store location is set by using the function <code>setTrustStorePath</code> on the <code>NetClient</code>. If a server presents a certificate during connection which is not in the client trust store, the connection attempt will not succeed.</p>
<p>If the server requires client authentication then the client must present its own certificate to the server when connecting. This certificate should reside in the client key store. Again it#s just a regular Java key store. The client keystore location is set by using the function <code>setKeyStorePath</code> on the <code>NetClient</code>. </p>
<p>To configure a client to trust all server certificates (dangerous):</p>
<pre class="prettyprint">var client = vertx.createNetClient()
               .setSSL(true)
               .setTrustAll(true);
</pre>
<p>To configure a client to only trust those certificates it has in its trust store:</p>
<pre class="prettyprint">var client = vertx.createNetClient()
               .setSSL(true)
               .setTrustStorePath('/path/to/your/client/truststore/client-truststore.jks')
               .setTrustStorePassword('password');
</pre>
<p>To configure a client to only trust those certificates it has in its trust store, and also to supply a client certificate:</p>
<pre class="prettyprint">var client = vertx.createNetClient()
               .setSSL(true)
               .setTrustStorePath('/path/to/your/client/truststore/client-truststore.jks')
               .setTrustStorePassword('password')
               .setClientAuthRequired(true)
               .setKeyStorePath('/path/to/keystore/holding/client/cert/client-keystore.jks')
               .setKeyStorePassword('password');
</pre>
<h1 id="flow-control-streams-and-pumps">Flow Control - Streams and Pumps</h1><br/>
<p>There are several objects in vert.x that allow data to be read from and written to in the form of Buffers.</p>
<p>All operations in the vert.x API are non blocking; calls to write data return immediately and writes are internally queued.</p>
<p>It's not hard to see that if you write to an object faster than it can actually write the data to its underlying resource then the write queue could grow without bound - eventually resulting in exhausting available memory.</p>
<p>To solve this problem a simple flow control capability is provided by some objects in the vert.x API.</p>
<p>Any flow control aware object that can be written to is said to implement <code>ReadStream</code>, and any flow control object that can be read from is said to implement <code>WriteStream</code>.</p>
<p>Let's take an example where we want to read from a <code>ReadStream</code> and write the data to a <code>WriteStream</code>.</p>
<p>A very simple example would be reading from a <code>NetSocket</code> on a server and writing back to the same <code>NetSocket</code> - since <code>NetSocket</code> implements both <code>ReadStream</code> and <code>WriteStream</code>, but you can do this between any <code>ReadStream</code> and any <code>WriteStream</code>, including HTTP requests and response, async files, WebSockets, etc.</p>
<p>A naive way to do this would be to directly take the data that's been read and immediately write it to the NetSocket, for example:</p>
<pre class="prettyprint">var server = vertx.createNetServer();

server.connectHandler(function(sock) {

    sock.dataHandler(function(buffer) {

        // Write data straight back on the socket

        sock.write(buffer); 
    });

}).listen(1234, 'localhost');
</pre>
<p>There's a problem with the above example: If data is read from the socket faster than it can be written back to the socket, it will build up in the write queue of the AsyncFile, eventually running out of RAM. This might happen, for example if the client at the other end of the socket wasn't reading very fast, effectively putting back-pressure on the connection.</p>
<p>Since <code>NetSocket</code> implements <code>WriteStream</code>, we can check if the <code>WriteStream</code> is full before writing to it:</p>
<pre class="prettyprint">var server = vertx.createNetServer();

server.connectHandler(function(sock) {

    sock.dataHandler(function(buffer) {

        if (!sock.writeQueueFull()) {      
            sock.write(buffer); 
        }
    });

}).listen(1234, 'localhost');
</pre>
<p>This example won't run out of RAM but we'll end up losing data if the write queue gets full. What we really want to do is pause the <code>NetSocket</code> when the write queue is full. Let's do that:</p>
<pre class="prettyprint">var server = vertx.createNetServer();

server.connectHandler(function(sock) {

    sock.dataHandler(function(buffer) {

        if (!sock.writeQueueFull()) {      
            sock.write(buffer); 
        } else {
            sock.pause();
        }
    });

}).listen(1234, 'localhost');
</pre>
<p>We're almost there, but not quite. The <code>NetSocket</code> now gets paused when the file is full, but we also need to <em>unpause</em> it when the write queue has processed its backlog:</p>
<pre class="prettyprint">var server = vertx.createNetServer();

server.connectHandler(function(sock) {

    sock.dataHandler(function(buffer) {

        if (!sock.writeQueueFull()) {      
            sock.write(buffer); 
        } else {
            sock.pause();

            sock.drainHandler(function() {
                sock.resume();
            });
        }
    });

}).listen(1234, 'localhost');
</pre>
<p>And there we have it. The <code>drainHandler</code> event handler will get called when the write queue is ready to accept more data, this resumes the <code>NetSocket</code> which allows it to read more data.</p>
<p>It's very common to want to do this when writing vert.x applications, so we provide a helper class called <code>Pump</code> which does all this hard work for you. You just feed it the <code>ReadStream</code> and the <code>WriteStream</code> and it tell it to start:</p>
<pre class="prettyprint">var server = vertx.createNetServer();

server.connectHandler(function(sock) {

    var pump = new vertx.Pump(sock, sock);
    pump.start();

}).listen(1234, 'localhost');
</pre>
<p>Which does exactly the same thing as the more verbose example.</p>
<p>Let's look at the methods on <code>ReadStream</code> and <code>WriteStream</code> in more detail:</p>
<h2 id="readstream">ReadStream</h2><br/>
<p><code>ReadStream</code> is implemented by <code>AsyncFile</code>, <code>HttpClientResponse</code>, <code>HttpServerRequest</code>, <code>WebSocket</code>, <code>NetSocket</code> and <code>SockJSSocket</code>.</p>
<p>Functions:</p>
<ul>
<li><code>dataHandler(handler)</code>: set a handler which will receive data from the <code>ReadStream</code>. As data arrives the handler will be passed a Buffer.</li>
<li><code>pause()</code>: pause the handler. When paused no data will be received in the <code>dataHandler</code>.</li>
<li><code>resume()</code>: resume the handler. The handler will be called if any data arrives.</li>
<li><code>exceptionHandler(handler)</code>: Will be called if an exception occurs on the <code>ReadStream</code>.</li>
<li><code>endHandler(handler)</code>: Will be called when end of stream is reached. This might be when EOF is reached if the <code>ReadStream</code> represents a file, or when end of request is reached if it's an HTTP request, or when the connection is closed if it's a TCP socket.</li>
</ul>
<h2 id="writestream">WriteStream</h2><br/>
<p><code>WriteStream</code> is implemented by <code>AsyncFile</code>, <code>HttpClientRequest</code>, <code>HttpServerResponse</code>, <code>WebSocket</code>, <code>NetSocket</code> and <code>SockJSSocket</code></p>
<p>Functions:</p>
<ul>
<li><code>writeBuffer(buffer)</code>: write a Buffer to the <code>WriteStream</code>. This method will never block. Writes are queued internally and asynchronously written to the underlying resource.</li>
<li><code>setWriteQueueMaxSize(size)</code>: set the number of bytes at which the write queue is considered <em>full</em>, and the function <code>writeQueueFull()</code> returns <code>true</code>. Note that, even if the write queue is considered full, if <code>writeBuffer</code> is called the data will still be accepted and queued.</li>
<li><code>writeQueueFull()</code>: returns <code>true</code> if the write queue is considered full.</li>
<li><code>exceptionHandler(handler)</code>: Will be called if an exception occurs on the <code>WriteStream</code>.</li>
<li><code>drainHandler(handler)</code>: The handler will be called if the <code>WriteStream</code> is considered no longer full.</li>
</ul>
<h2 id="pump">Pump</h2><br/>
<p>Instances of <code>Pump</code> have the following methods:</p>
<ul>
<li><code>start()</code>: Start the pump.</li>
<li><code>stop()</code>: Stops the pump. When the pump starts it is in stopped mode.</li>
<li><code>setWriteQueueMaxSize()</code>: This has the same meaning as <code>setWriteQueueMaxSize</code> on the <code>WriteStream</code>.</li>
<li><code>getBytesPumped()</code>: Returns total number of bytes pumped.</li>
</ul>
<p>A pump can be started and stopped multiple times.</p>
<h1 id="writing-http-servers-and-clients">Writing HTTP Servers and Clients</h1><br/>
<h2 id="writing-http-servers">Writing HTTP servers</h2><br/>
<p>Vert.x allows you to easily write full featured, highly performant and scalable HTTP servers.</p>
<h3 id="creating-an-http-server">Creating an HTTP Server</h3><br/>
<p>To create an HTTP server you invoke the <code>createHttpServer</code> function on the <code>vertx</code> instance.</p>
<pre class="prettyprint">var server = vertx.createHttpServer();
</pre>
<h3 id="start-the-server-listening_1">Start the Server Listening</h3><br/>
<p>To tell that server to listen for incoming requests you use the <code>listen</code> method:</p>
<pre class="prettyprint">var server = vertx.createHttpServer();

server.listen(8080, 'myhost');
</pre>
<p>The first parameter to <code>listen</code> is the port. The second parameter is the hostname or ip address. If the hostname is omitted it will default to <code>0.0.0.0</code> which means it will listen at all available interfaces.</p>
<h3 id="getting-notified-of-incoming-requests">Getting Notified of Incoming Requests</h3><br/>
<p>To be notified when a request arrives you need to set a request handler. This is done by calling the <code>requestHandler</code> function of the server, passing in the handler:</p>
<pre class="prettyprint">var server = vertx.createHttpServer();

server.requestHandler(function(request) {
  log.info('An HTTP request has been received');
})

server.listen(8080, 'localhost');
</pre>
<p>This displays 'An HTTP request has been received!' every time an HTTP request arrives on the server. You can try it by running the verticle and pointing your browser at <code>http://localhost:8080</code>.</p>
<p>Similarly to <code>NetServer</code>, the return value of the <code>requestHandler</code> method is the server itself, so multiple invocations can be chained together. That means we can rewrite the above with:</p>
<pre class="prettyprint">var server = vertx.createHttpServer();

server.requestHandler(function(request) {
  log.info('An HTTP request has been received');
}).listen(8080, 'localhost');
</pre>
<p>Or:</p>
<pre class="prettyprint">vertx.createHttpServer().requestHandler(function(request) {
  log.info('An HTTP request has been received');
}).listen(8080, 'localhost');
</pre>
<h3 id="handling-http-requests">Handling HTTP Requests</h3><br/>
<p>So far we have seen how to create an 'HttpServer' and be notified of requests. Lets take a look at how to handle the requests and do something useful with them.</p>
<p>When a request arrives, the request handler is called passing in an instance of <code>HttpServerRequest</code>. This object represents the server side HTTP request.</p>
<p>The handler is called when the headers of the request have been fully read. If the request contains a body, that body may arrive at the server some time after the request handler has been called.</p>
<p>It contains functions to get the URI, path, request headers and request parameters. It also contains a <code>response</code> property which is a reference to an object that represents the server side HTTP response for the object.</p>
<h4 id="request-method">Request Method</h4><br/>
<p>The request object has a property <code>method</code> which is a string representing what HTTP method was requested. Possible values for <code>method</code> are: <code>GET</code>, <code>PUT</code>, <code>POST</code>, <code>DELETE</code>, <code>HEAD</code>, <code>OPTIONS</code>, <code>CONNECT</code>, <code>TRACE</code>, <code>PATCH</code>.</p>
<h4 id="request-uri">Request URI</h4><br/>
<p>The request object has a property <code>uri</code> which contains the full URI (Uniform Resource Locator) of the request. For example, if the request URI was:</p>
<pre class="prettyprint">/a/b/c/page.html?param1=abc&amp;param2=xyz
</pre>
<p>Then <code>request.uri</code> would contain the string <code>/a/b/c/page.html?param1=abc&amp;param2=xyz</code>.</p>
<p>Request URIs can be relative or absolute (with a domain) depending on what the client sent. In many cases they will be relative.</p>
<p>The request uri contains the value as defined in <a href="http://www.w3.org/Protocols/rfc2616/rfc2616-sec5.html">Section 5.1.2 of the HTTP specification - Request-URI</a></p>
<h4 id="request-path">Request Path</h4><br/>
<p>The request object has a property <code>path</code> which contains the path of the request. For example, if the request URI was:</p>
<pre class="prettyprint">/a/b/c/page.html?param1=abc&amp;param2=xyz
</pre>
<p>Then <code>request.path</code> would contain the string <code>/a/b/c/page.html</code></p>
<h4 id="request-query">Request Query</h4><br/>
<p>The request object has a property <code>query</code> which contains the query of the request. For example, if the request URI was:</p>
<pre class="prettyprint">/a/b/c/page.html?param1=abc&amp;param2=xyz
</pre>
<p>Then <code>request.query</code> would contain the string <code>param1=abc&amp;param2=xyz</code>  <br/>
</p>
<h4 id="request-headers">Request Headers</h4><br/>
<p>The request headers are available as the <code>headers()</code> function of the request object. The return value is just a JavaScript object (associative array).</p>
<p>Note that the header keys are always lower-cased before being they are returned to you.</p>
<p>Here's an example that echoes the headers to the output of the response. Run it and point your browser at <code>http://localhost:8080</code> to see the headers.</p>
<pre class="prettyprint">var server = vertx.createHttpServer();

server.requestHandler(function(request) {

  var str = '';
  for (var k in request.headers()) {
    str = str.concat(k, ': ', headers[k], '\n');
  }

  request.response.end(str);

}).listen(8080, 'localhost');
</pre>
<h4 id="request-params">Request params</h4><br/>
<p>Similarly to the headers, the request parameters are available as the <code>params()</code> function on the request object. Again, this is just a JavaScript object (associative array).</p>
<p>Request parameters are sent on the request URI, after the path. For example if the URI was:</p>
<pre class="prettyprint">/page.html?param1=abc&amp;param2=xyz
</pre>
<p>Then the params hash would be the following JS object:</p>
<pre class="prettyprint">{ param1: 'abc', param2: 'xyz' }
</pre>
<h4 id="reading-data-from-the-request-body">Reading Data from the Request Body</h4><br/>
<p>Sometimes an HTTP request contains a request body that we want to read. As previously mentioned the request handler is called when only the headers of the request have arrived so the <code>HttpServerRequest</code> object does not contain the body. This is because the body may be very large and we don't want to create problems with exceeding available memory.</p>
<p>To receive the body, you set the <code>dataHandler</code> on the request object. This will then get called every time a chunk of the request body arrives. Here's an example:</p>
<pre class="prettyprint">var server = vertx.createHttpServer();

server.requestHandler(function(request) {

  request.dataHandler(function(buffer) {
    log.info('I received ' + buffer.length() + ' bytes');
  });

}).listen(8080, 'localhost');
</pre>
<p>The <code>dataHandler</code> may be called more than once depending on the size of the body.  <br/>
</p>
<p>You'll notice this is very similar to how data from <code>NetSocket</code> is read. </p>
<p>The request object implements the <code>ReadStream</code> interface so you can pump the request body to a <code>WriteStream</code>. See the chapter on streams and pumps for a detailed explanation. </p>
<p>In many cases, you know the body is not large and you just want to receive it in one go. To do this you could do something like the following:</p>
<pre class="prettyprint">var server = vertx.createHttpServer();

server.requestHandler(function(request) {

  // Create a buffer to hold the body
  var body = new vertx.Buffer();

  request.dataHandler(function(buffer) {
    // Append the chunk to the buffer
    body.appendBuffer(buffer);
  });

  request.endHandler(function() {
    // The entire body has now been received
    log.info('The total body received was ' + body.length() + ' bytes');
  });

}).listen(8080, 'localhost');
</pre>
<p>Like any <code>ReadStream</code> the end handler is invoked when the end of stream is reached - in this case at the end of the request.</p>
<p>If the HTTP request is using HTTP chunking, then each HTTP chunk of the request body will correspond to a single call of the data handler.</p>
<p>It's a very common use case to want to read the entire body before processing it, so vert.x allows a <code>bodyHandler</code> to be set on the request object.</p>
<p>The body handler is called only once when the <em>entire</em> request body has been read.</p>
<p><em>Beware of doing this with very large requests since the entire request body will be stored in memory.</em></p>
<p>Here's an example using <code>bodyHandler</code>:</p>
<pre class="prettyprint">var server = vertx.createHttpServer();

server.requestHandler(function(request) {

  request.bodyHandler(function(body) {
    log.info('The total body received was ' + body.length() + ' bytes');
  });

}).listen(8080, 'localhost');
</pre>
<p>Simples, innit?  <br/>
</p>
<h3 id="http-server-responses">HTTP Server Responses</h3><br/>
<p>As previously mentioned, the HTTP request object contains a property <code>response</code>. This is the HTTP response for the request. You use it to write the response back to the client.</p>
<h3 id="setting-status-code-and-message">Setting Status Code and Message</h3><br/>
<p>To set the HTTP status code for the response use the <code>statusCode</code> property, e.g.</p>
<pre class="prettyprint">var server = vertx.createHttpServer();

server.requestHandler(function(request) {

    request.response.statusCode = 404;

    request.response.end();

}).listen(8080, 'localhost');
</pre>
<p>You can also use the <code>statusMessage</code> property to set the status message. If you do not set the status message a default message will be used.  <br/>
</p>
<p>The default value for <code>statusCode</code> is <code>200</code>.  <br/>
</p>
<h4 id="writing-http-responses">Writing HTTP responses</h4><br/>
<p>To write data to an HTTP response, you invoke the <code>write</code> function. This function can be invoked multiple times before the response is ended. It can be invoked in a few ways:</p>
<p>With a single buffer:</p>
<pre class="prettyprint">var myBuffer = ...
request.response.write(myBuffer);
</pre>
<p>A string. In this case the string will encoded using UTF-8 and the result written to the wire.</p>
<pre class="prettyprint">request.response.write('hello');
</pre>
<p>A string and an encoding. In this case the string will encoded using the specified encoding and the result written to the wire.   <br/>
</p>
<pre class="prettyprint">request.response.write('hello', 'UTF-16');
</pre>
<p>The <code>write</code> function is asynchronous and always returns immediately after the write has been queued.</p>
<p>The actual write might complete some time later. If you want to be informed when the actual write has completed you can pass in a function as a final argument. This function will then be invoked when the write has completed:</p>
<pre class="prettyprint">request.response.write('hello', function() {
    log.info('It has actually been written');
});
</pre>
<p>If you are just writing a single string or Buffer to the HTTP response you can write it and end the response in a single call to the <code>end</code> function. <br/>
</p>
<p>The first call to <code>write</code> results in the response header being being written to the response.</p>
<p>Consequently, if you are not using HTTP chunking then you must set the <code>Content-Length</code> header before writing to the response, since it will be too late otherwise. If you are using HTTP chunking you do not have to worry. </p>
<h4 id="ending-http-responses">Ending HTTP responses</h4><br/>
<p>Once you have finished with the HTTP response you must call the <code>end()</code> function on it.</p>
<p>This function can be invoked in several ways:</p>
<p>With no arguments, the response is simply ended. </p>
<pre class="prettyprint">request.response.end();
</pre>
<p>The function can also be called with a string or Buffer in the same way <code>write</code> is called. In this case it's just the same as calling write with a string or Buffer followed by calling <code>end</code> with no arguments. For example:</p>
<pre class="prettyprint">request.response.end("That's all folks");
</pre>
<h4 id="closing-the-underlying-connection">Closing the underlying connection</h4><br/>
<p>You can close the underlying TCP connection of the request by calling the <code>close</code> function.</p>
<pre class="prettyprint">request.response.close();
</pre>
<h4 id="response-headers">Response headers</h4><br/>
<p>You can write headers to the response by simply adding them to the headers hash on the response object:</p>
<pre class="prettyprint">request.response.headers()['Some-Header'] = 'foo';
</pre>
<p>Individual HTTP response headers can also be written using the <code>putHeader</code> function. This allows a more fluent API since they can be chained. For example:</p>
<pre class="prettyprint">request.response.putHeader('Some-Header', 'foo').putHeader('Other-Header', 'bar');
</pre>
<p>You can also put multiple headers in one go:</p>
<pre class="prettyprint">request.response.putAllHeaders({'Some-Header': 'foo', 'Other-Header': 'bar'});
</pre>
<p>Response headers must all be added before any parts of the response body are written.</p>
<h4 id="chunked-http-responses-and-trailers">Chunked HTTP Responses and Trailers</h4><br/>
<p>Vert.x supports <a href="http://en.wikipedia.org/wiki/Chunked_transfer_encoding">HTTP Chunked Transfer Encoding</a>. This allows the HTTP response body to be written in chunks, and is normally used when a large response body is being streamed to a client, whose size is not known in advance.</p>
<p>You put the HTTP response into chunked mode as follows:</p>
<pre class="prettyprint">req.response.setChunked(true);
</pre>
<p>Default is non-chunked. When in chunked mode, each call to <code>response.write(...)</code> will result in a new HTTP chunk being written out.<br/>
</p>
<p>When in chunked mode you can also write HTTP response trailers to the response. These are actually written in the final chunk of the response.</p>
<p>As with headers, you can write trailers to the response by simply adding them to the trailers hash on the response object:</p>
<pre class="prettyprint">request.response.trailers()['Some-Trailer'] = 'quux';
</pre>
<p>Individual HTTP response headers can also be written using the <code>putTrailer</code> function. This allows a more fluent API since they can be chained. For example:</p>
<pre class="prettyprint">request.response.putTrailer('Some-Trailer', 'foo').putTrailer('Other-Trailer', 'bar');
</pre>
<p>You can also put multiple trailers in one go:</p>
<pre class="prettyprint">request.response.putAllTrailers({'Some-Trailer': 'foo', 'Other-Trailer': 'bar'});
</pre>
<h3 id="serving-files-directly-from-disk">Serving files directly from disk</h3><br/>
<p>If you were writing a web server, one way to serve a file from disk would be to open it as an <code>AsyncFile</code> and pump it to the HTTP response. Or you could load it it one go using the file system API and write that to the HTTP response.</p>
<p>Alternatively, vert.x provides a method which allows you to send serve a file from disk to HTTP response in one operation. Where supported by the underlying operating system this may result in the OS directly transferring bytes from the file to the socket without being copied through userspace at all.</p>
<p>Using <code>sendFile</code> is usually more efficient for large files, but may be slower than using <code>readFile</code> to manually read the file as a buffer and write it directly to the response.</p>
<p>To do this use the <code>sendFile</code> function on the HTTP response. Here's a simple HTTP web server that serves static files from the local <code>web</code> directory:</p>
<pre class="prettyprint">var server = vertx.createHttpServer();

server.requestHandler(function(req) {
  var file = '';
  if (req.path == '/') {
    file = 'index.html';
  } else if (req.path.indexOf('..') == -1) {
    file = req.path;
  }
  req.response.sendFile('web/' + file);   
}).listen(8080, 'localhost');
</pre>
<p><em>Note: If you use <code>sendFile</code> while using HTTPS it will copy through userspace, since if the kernel is copying data directly from disk to socket it doesn't give us an opportunity to apply any encryption.</em></p>
<p><strong>If you're going to write web servers using vert.x be careful that users cannot exploit the path to access files outside the directory from which you want to serve them.</strong></p>
<h3 id="pumping-responses">Pumping Responses</h3><br/>
<p>Since the HTTP Response implements <code>WriteStream</code> you can pump to it from any <code>ReadStream</code>, e.g. an <code>AsyncFile</code>, <code>NetSocket</code> or <code>HttpServerRequest</code>.</p>
<p>Here's an example which echoes HttpRequest headers and body back in the HttpResponse. It uses a pump for the body, so it will work even if the HTTP request body is much larger than can fit in memory at any one time:</p>
<pre class="prettyprint">var server = vertx.createHttpServer();

server.requestHandler(function(req) {

  req.response.putAllHeaders(req.headers());

  var p = new Pump(req, req.response);
  p.start();

  req.endHandler(function() { req.response.end(); });

}).listen(8080, 'localhost');
</pre>
<h2 id="writing-http-clients">Writing HTTP Clients</h2><br/>
<h3 id="creating-an-http-client">Creating an HTTP Client</h3><br/>
<p>To create an HTTP client you invoke the <code>createHttpClient</code> function on the <code>vertx</code> instance.</p>
<pre class="prettyprint">var client = vertx.createHttpClient();
</pre>
<p>You set the port and hostname (or ip address) that the client will connect to using the <code>setHost</code> and <code>setPort</code> functions:</p>
<pre class="prettyprint">var client = vertx.createHttpClient();
client.setPort(8181)
client.setHost('foo.com');
</pre>
<p>This, of course, can be chained:</p>
<pre class="prettyprint">var client = vertx.createHttpClient()
               .setPort(8181)
               .setHost('foo.com');
</pre>
<p>A single <code>HTTPClient</code> always connects to the same host and port. If you want to connect to different servers, create more instances.</p>
<p>The default port is <code>80</code> and the default host is <code>localhost</code>. So if you don't explicitly set these values that's what the client will attempt to connect to.<br/>
</p>
<h3 id="pooling-and-keep-alive">Pooling and Keep Alive</h3><br/>
<p>By default the <code>HTTPClient</code> pools HTTP connections. As you make requests a connection is borrowed from the pool and returned when the HTTP response has ended.</p>
<p>If you do not want connections to be pooled you can call <code>setKeepAlive</code> with <code>false</code>:</p>
<pre class="prettyprint">var client = vertx.createHttpClient()
               .setPort(8181)
               .setHost('foo.com').
               .setKeepAlive(false);
</pre>
<p>In this case a new connection will be created for each HTTP request and closed once the response has ended.</p>
<p>You can set the maximum number of connections that the client will pool as follows:</p>
<pre class="prettyprint">var client = vertx.createHttpClient()
               .setPort(8181)
               .setHost('foo.com').
               .setMaxPoolSize(10);
</pre>
<p>The default value is <code>1</code>.       <br/>
</p>
<h3 id="closing-the-client">Closing the client</h3><br/>
<p>Vert.x will automatically close any clients when the verticle is stopped, but if you want to close it explicitly you can:</p>
<pre class="prettyprint">client.close
</pre>
<h3 id="making-requests">Making Requests</h3><br/>
<p>To make a request using the client you invoke one the methods named after the HTTP method that you want to invoke.</p>
<p>For example, to make a <code>POST</code> request:</p>
<pre class="prettyprint">var client = vertx.createHttpClient();

var request = client.post('http://localhost:8080/some-path/', function(resp) {
    log.info('Got a response, status code: ' + resp.statusCode);
});

request.end();
</pre>
<p>To make a PUT request use the <code>put</code> method, to make a GET request use the <code>get</code> method, etc.</p>
<p>Legal request methods are: <code>get</code>, <code>put</code>, <code>post</code>, <code>delete</code>, <code>head</code>, <code>options</code>, <code>connect</code>, <code>trace</code> and <code>patch</code>.</p>
<p>The general modus operandi is you invoke the appropriate method passing in the request URI as the first parameter, the second parameter is an event handler which will get called when the corresponding response arrives. The response handler is passed the client response object as an argument.</p>
<p>The value specified in the request URI corresponds to the Request-URI as specified in <a href="http://www.w3.org/Protocols/rfc2616/rfc2616-sec5.html">Section 5.1.2 of the HTTP specification</a>. In most cases it will be a relative URI.</p>
<p><em>Please note that the domain/port that the client connects to is determined by <code>setPort</code> and <code>setHost</code>, and is not parsed from the uri.</em></p>
<p>The return value from the appropriate request method is an <code>HTTPClientRequest</code> object. You can use this to add headers to the request, and to write to the request body. The request object implements <code>WriteStream</code>.</p>
<p>Once you have finished with the request you must call the <code>end</code> function.</p>
<p>If you don't know the name of the request method in advance there is a general <code>request</code> method which takes the HTTP method as a parameter:</p>
<pre class="prettyprint">var client = vertx.createHttpClient().setHost('foo.com');

var request = client.request('POST', '/some-path', function(resp) {
    log.info('Got a response, status code: ' + resp.statusCode);
});

request.end();
</pre>
<p>There is also a method called <code>getNow</code> which does the same as <code>get</code>, but automatically ends the request. This is useful for simple GETs which don't have a request body:</p>
<pre class="prettyprint">var client = vertx.createHttpClient().setHost('foo.com');

client.getNow('/some-path', function(resp) {
    log.info('Got a response, status code: ' + resp.statusCode);
});
</pre>
<p>With <code>getNow</code> there is no return value.</p>
<h4 id="writing-to-the-request-body">Writing to the request body</h4><br/>
<p>Writing to the client request body has a very similar API to writing to the server response body.</p>
<p>To write data to an <code>HttpClientRequest</code> object, you invoke the <code>write</code> function. This function can be called multiple times before the request has ended. It can be invoked in a few ways:</p>
<p>With a single buffer:</p>
<pre class="prettyprint">var myBuffer = ...
request.write(myBuffer);
</pre>
<p>A string. In this case the string will encoded using UTF-8 and the result written to the wire.</p>
<pre class="prettyprint">request.write('hello');
</pre>
<p>A string and an encoding. In this case the string will encoded using the specified encoding and the result written to the wire.   <br/>
</p>
<pre class="prettyprint">request.write('hello', 'UTF-16');
</pre>
<p>The <code>write</code> function is asynchronous and always returns immediately after the write has been queued. The actual write might complete some time later.</p>
<p>If you want to be informed when the actual write has completed you can pass in a function as a final argument. This function will be invoked when the write has completed:</p>
<pre class="prettyprint">request.response.write('hello', function() {
    log.info('It has actually been written');
});
</pre>
<p>If you are just writing a single string or Buffer to the HTTP request you can write it and end the request in a single call to the <code>end</code> function. <br/>
</p>
<p>The first call to <code>write</code> results in the request header being being written to the request.</p>
<p>Consequently, if you are not using HTTP chunking then you must set the <code>Content-Length</code> header before writing to the request, since it will be too late otherwise. If you are using HTTP chunking you do not have to worry. </p>
<h4 id="ending-http-requests">Ending HTTP requests</h4><br/>
<p>Once you have finished with the HTTP request you must call the <code>end</code> function on it.</p>
<p>This function can be invoked in several ways:</p>
<p>With no arguments, the request is simply ended. </p>
<pre class="prettyprint">request.end();
</pre>
<p>The function can also be called with a string or Buffer in the same way <code>write</code> is called. In this case it's just the same as calling write with a string or Buffer followed by calling <code>end</code> with no arguments.</p>
<h4 id="writing-request-headers">Writing Request Headers</h4><br/>
<p>To write headers to the request you can just add them to the headers hash:</p>
<pre class="prettyprint">var client = vertx.createHttpClient().setHost('foo.com');

var request = client.post('/some-path', function(resp) {
    log.info('Got a response, status code: ' + resp.statusCode);
});

request.headers()['Some-Header'] = 'Some-Value';
request.end();
</pre>
<p>Or you can use the <code>putHeader</code> method if you prefer a more fluent API:      <br/>
</p>
<pre class="prettyprint">client.post('/some-uri', function(resp) {
    log.info('Got a response, status code: ' + resp.statusCode);
}).putHeader('Some-Header', 'Some-Value')
  .putHeader('Some-Other-Header', 'Some-Other-Value')
  .end();
</pre>
<p>If you want to put more than one header at the same time, you can instead use the <code>putAllHeaders</code> function.</p>
<pre class="prettyprint">client.post('/some-uri', function(resp) {
    log.info('Got a response, status code: ' + resp.statusCode);
}).putAllHeaders({'Some-Header': 'Some-Value',
               'Some-Other-Header': 'Some-Other-Value',
               'Yet-Another-Header': 'Yet-Another-Value'})
  .end();
</pre>
<h4 id="http-chunked-requests">HTTP chunked requests</h4><br/>
<p>Vert.x supports <a href="http://en.wikipedia.org/wiki/Chunked_transfer_encoding">HTTP Chunked Transfer Encoding</a> for requests. This allows the HTTP request body to be written in chunks, and is normally used when a large request body is being streamed to the server, whose size is not known in advance.</p>
<p>You put the HTTP request into chunked mode as follows:</p>
<pre class="prettyprint">request.setChunked(true);
</pre>
<p>Default is non-chunked. When in chunked mode, each call to <code>request.write(...)</code> will result in a new HTTP chunk being written out.<br/>
</p>
<h3 id="http-client-responses">HTTP Client Responses</h3><br/>
<p>Client responses are received as an argument to the response handler that is passed into one of the request methods on the HTTP client.</p>
<p>The response object implements <code>ReadStream</code>, so it can be pumped to a <code>WriteStream</code> like any other <code>ReadStream</code>.</p>
<p>To query the status code of the response use the <code>statusCode</code> property. The <code>statusMessage</code> property contains the status message. For example:</p>
<pre class="prettyprint">var client = vertx.createHttpClient().setHost('foo.com');

client.getNow('/some-path', function(resp) {
  log.info('server returned status code: ' + resp.statusCode);   
  log.info('server returned status message: ' + resp.statusMessage);   
});
</pre>
<h4 id="reading-data-from-the-response-body">Reading Data from the Response Body</h4><br/>
<p>The API for reading a http client response body is very similar to the API for reading a http server request body.</p>
<p>Sometimes an HTTP response contains a request body that we want to read. Like an HTTP request, the client response handler is called when all the response headers have arrived, not when the entire response body has arrived.</p>
<p>To receive the response body, you set a <code>dataHandler</code> on the response object which gets called as parts of the HTTP response arrive. Here's an example:</p>
<pre class="prettyprint">var client = vertx.createHttpClient().setHost('foo.com');

client.getNow('/some-path', function(resp) {
  resp.dataHandler(function(buffer) {
    log.info('I received ' + buffer.length() + ' bytes');
  });    
});
</pre>
<p>The response object implements the <code>ReadStream</code> interface so you can pump the response body to a <code>WriteStream</code>. See the chapter on streams and pump for a detailed explanation. </p>
<p>The <code>dataHandler</code> can be called multiple times for a single HTTP response.</p>
<p>As with a server request, if you wanted to read the entire response body before doing something with it you could do something like the following:</p>
<pre class="prettyprint">var client = vertx.createHttpClient().setHost('foo.com');

client.getNow('/some-path', function(resp) {

  // Create a buffer to hold the entire response body
  var body = new vertx.Buffer();

  resp.dataHandler(function(buffer) {
    // Add chunk to the buffer
    body.appendBuffer(buffer);
  });

  resp.endHandler(function() {
    // The entire response body has been received
    log.info('The total body received was ' + body.length() + ' bytes');
  });

});
</pre>
<p>Like any <code>ReadStream</code> the end handler is invoked when the end of stream is reached - in this case at the end of the response.</p>
<p>If the HTTP response is using HTTP chunking, then each chunk of the response body will correspond to a single call to the <code>dataHandler</code>.</p>
<p>It's a very common use case to want to read the entire body in one go, so vert.x allows a <code>bodyHandler</code> to be set on the response object.</p>
<p>The body handler is called only once when the <em>entire</em> response body has been read.</p>
<p><em>Beware of doing this with very large responses since the entire response body will be stored in memory.</em></p>
<p>Here's an example using <code>bodyHandler</code>:</p>
<pre class="prettyprint">var client = vertx.createHttpClient().setHost('foo.com');

client.getNow('/some-uri', function(resp) {

  resp.bodyHandler(function(body) {
    log.info('The total body received was ' + body.length() + ' bytes');
  });

});
</pre>
<h2 id="pumping-requests-and-responses">Pumping Requests and Responses</h2><br/>
<p>The HTTP client and server requests and responses all implement either <code>ReadStream</code> or <code>WriteStream</code>. This means you can pump between them and any other read and write streams.</p>
<h3 id="100-continue-handling">100-Continue Handling</h3><br/>
<p>According to the <a href="http://www.w3.org/Protocols/rfc2616/rfc2616-sec8.html">HTTP 1.1 specification</a> a client can set a header <code>Expect: 100-Continue</code> and send the request header before sending the rest of the request body.</p>
<p>The server can then respond with an interim response status <code>Status: 100 (Continue)</code> to signify the client is ok to send the rest of the body.</p>
<p>The idea here is it allows the server to authorise and accept/reject the request before large amounts of data is sent. Sending large amounts of data if the request might not be accepted is a waste of bandwidth and ties up the server in reading data that it will just discard.</p>
<p>Vert.x allows you to set a <code>continueHandler</code> on the client request object. This will be called if the server sends back a <code>Status: 100 (Continue)</code> response to signify it is ok to send the rest of the request.</p>
<p>This is used in conjunction with the <code>sendHead</code> function to send the head of the request.</p>
<p>An example will illustrate this:</p>
<pre class="prettyprint">var client = vertx.createHttpClient().setHost('foo.com');

var request = client.put('/some-path', function(resp) {

  log.info('Got a response ' + resp.statusCode);

});

request.putHeader('Expect', '100-Continue');

request.continueHandler(function() {
    // OK to send rest of body

    request.write('Some data').end();
});

request.sendHead();
</pre>
<h2 id="https-servers">HTTPS Servers</h2><br/>
<p>HTTPS servers are very easy to write using vert.x.</p>
<p>An HTTPS server has an identical API to a standard HTTP server. Getting the server to use HTTPS is just a matter of configuring the HTTP Server before <code>listen</code> is called.</p>
<p>Configuration of an HTTPS server is done in exactly the same way as configuring a <code>NetServer</code> for SSL. Please see SSL server chapter for detailed instructions.</p>
<h2 id="https-clients">HTTPS Clients</h2><br/>
<p>HTTPS clients can also be very easily written with vert.x</p>
<p>Configuring an HTTP client for HTTPS is done in exactly the same way as configuring a <code>NetClient</code> for SSL. Please see SSL client chapter for detailed instructions. </p>
<h2 id="scaling-http-servers">Scaling HTTP servers</h2><br/>
<p>Scaling an HTTP or HTTPS server over multiple cores is as simple as deploying more instances of the verticle. For example:</p>
<pre class="prettyprint">vertx deploy http_server.js -instances 20
</pre>
<p>The scaling works in the same way as scaling a <code>NetServer</code>. Please see the chapter on scaling Net Servers for a detailed explanation of how this works.</p>
<h1 id="routing-http-requests-with-pattern-matching">Routing HTTP requests with Pattern Matching</h1><br/>
<p>Vert.x lets you route HTTP requests to different handlers based on pattern matching on the request path. It also enables you to extract values from the path and use them as parameters in the request.</p>
<p>This is particularly useful when developing REST-style web applications.</p>
<p>To do this you simply create an instance of <code>vertx.RouteMatcher</code> and use it as handler in an HTTP server. See the chapter on HTTP servers for more information on setting HTTP handlers. Here's an example:</p>
<pre class="prettyprint">var server = vertx.createHttpServer();

var routeMatcher = new vertx.RouteMatcher();

server.requestHandler(routeMatcher).listen(8080, 'localhost');
</pre>
<h2 id="specifying-matches">Specifying matches.</h2><br/>
<p>You can then add different matches to the route matcher. For example, to send all GET requests with path <code>/animals/dogs</code> to one handler and all GET requests with path <code>/animals/cats</code> to another handler you would do:</p>
<pre class="prettyprint">var server = vertx.createHttpServer();

var routeMatcher = new vertx.RouteMatcher();

routeMatcher.get('/animals/dogs', function(req) {
    req.response.end('You requested dogs');
});

routeMatcher.get('/animals/cats', function(req) {
    req.response.end('You requested cats');    
});

server.requestHandler(routeMatcher).listen(8080, 'localhost');
</pre>
<p>Corresponding methods exist for each HTTP method - <code>get</code>, <code>post</code>, <code>put</code>, <code>delete</code>, <code>head</code>, <code>options</code>, <code>trace</code>, <code>connect</code> and <code>patch</code>.</p>
<p>There's also an <code>all</code> method which applies the match to any HTTP request method.</p>
<p>The handler specified to the method is just a normal HTTP server request handler, the same as you would supply to the <code>requestHandler</code> method of the HTTP server.</p>
<p>You can provide as many matches as you like and they are evaluated in the order you added them, the first matching one will receive the request.</p>
<p>A request is sent to at most one handler.</p>
<h2 id="extracting-parameters-from-the-path">Extracting parameters from the path</h2><br/>
<p>If you want to extract parameters from the path, you can do this too, by using the <code>:</code> (colon) character to denote the name of a parameter. For example:</p>
<pre class="prettyprint">var server = vertx.createHttpServer();

var routeMatcher = new vertx.RouteMatcher();

routeMatcher.put('/:blogname/:post', function(req) {        
    var blogName = req.params().blogname;
    var post = req.params().post;
    req.response.end('blogname is ' + blogName + ', post is ' + post);
});

server.requestHandler(routeMatcher).listen(8080, 'localhost');
</pre>
<p>Any params extracted by pattern matching are added to the map of request parameters.</p>
<p>In the above example, a PUT request to <code>/myblog/post1</code> would result in the variable <code>blogName</code> getting the value <code>myblog</code> and the variable <code>post</code> getting the value <code>post1</code>.</p>
<p>Valid parameter names must start with a letter of the alphabet and be followed by any letters of the alphabet or digits.</p>
<h2 id="extracting-params-using-regular-expressions">Extracting params using Regular Expressions</h2><br/>
<p>Regular Expressions can be used to extract more complex matches. In this case capture groups are used to capture any parameters.</p>
<p>Since the capture groups are not named they are added to the request with names <code>param0</code>, <code>param1</code>, <code>param2</code>, etc. </p>
<p>Corresponding methods exist for each HTTP method - <code>getWithRegEx</code>, <code>postWithRegEx</code>, <code>putWithRegEx</code>, <code>deleteWithRegEx</code>, <code>headWithRegEx</code>, <code>optionsWithRegEx</code>, <code>traceWithRegEx</code>, <code>connectWithRegEx</code> and <code>patchWithRegEx</code>.</p>
<p>There's also an <code>allWithRegEx</code> method which applies the match to any HTTP request method.</p>
<p>For example:</p>
<pre class="prettyprint">var server = vertx.createHttpServer();

var routeMatcher = new vertx.RouteMatcher();

routeMatcher.allWithRegEx('\/([^\/]+)\/([^\/]+)', function(req) {        
    var first = req.params().param0
    var second = req.params().param1;
    req.response.end("first is " + first + " and second is " + second);
});

server.requestHandler(routeMatcher).listen(8080, 'localhost');
</pre>
<p>Run the above and point your browser at <code>http://localhost:8080/animals/cats</code>.</p>
<p>It will display 'first is animals and second is cats'.       <br/>
</p>
<h2 id="handling-requests-where-nothing-matches">Handling requests where nothing matches</h2><br/>
<p>You can use the <code>noMatch</code> function to specify a handler that will be called if nothing matches. If you don't specify a no match handler and nothing matches, a 404 will be returned.</p>
<pre class="prettyprint">routeMatcher.noMatch(function(req) { req.response.end("Nothing matched"); });
</pre>
<h1 id="websockets">WebSockets</h1><br/>
<p><a href="http://en.wikipedia.org/wiki/WebSocket">WebSockets</a> are a feature of HTML 5 that allows a full duplex socket-like connection between HTTP servers and HTTP clients (typically browsers).</p>
<h2 id="websockets-on-the-server">WebSockets on the server</h2><br/>
<p>To use WebSockets on the server you create an HTTP server as normal, but instead of setting a <code>requestHandler</code> you set a <code>websocketHandler</code> on the server.</p>
<pre class="prettyprint">var server = vertx.createHttpServer();

server.websocketHandler(function(websocket) {

  // A WebSocket has connected!

}).listen(8080, 'localhost');
</pre>
<h3 id="reading-from-and-writing-to-websockets">Reading from and Writing to WebSockets</h3><br/>
<p>The <code>websocket</code> instance passed into the handler implements both <code>ReadStream</code> and <code>WriteStream</code>, so you can read and write data to it in the normal ways. I.e by setting a <code>dataHandler</code> and calling the <code>writeBuffer</code> method.</p>
<p>See the chapter on <code>NetSocket</code> and streams and pumps for more information.</p>
<p>For example, to echo all data received on a WebSocket:</p>
<pre class="prettyprint">var server = vertx.createHttpServer();

server.websocketHandler(function(websocket) {

  var p = new Pump(websocket, websocket);
  p.start();

}).listen(8080, 'localhost');
</pre>
<p>The <code>websocket</code> instance also has method <code>writeBinaryFrame</code> for writing binary data. This has the same effect as calling <code>writeBuffer</code>.</p>
<p>Another method <code>writeTextFrame</code> also exists for writing text data. This is equivalent to calling </p>
<pre class="prettyprint">websocket.writeBuffer(new vertx.Buffer('some-string'));
</pre>
<h3 id="rejecting-websockets">Rejecting WebSockets</h3><br/>
<p>Sometimes you may only want to accept WebSockets which connect at a specific path.</p>
<p>To check the path, you can query the <code>path</code> property of the <code>websocket</code>. You can then call the <code>reject</code> function to reject the websocket.</p>
<pre class="prettyprint">var server = vertx.createHttpServer();

server.websocketHandler(function(websocket) {

  if (websocket.path === '/services/echo') {
    var p = new vertx.Pump(websocket, websocket);
    p.start();  
  } else {
    websocket.reject();
  }        
}).listen(8080, 'localhost');
</pre>
<h2 id="websockets-on-the-http-client">WebSockets on the HTTP client</h2><br/>
<p>To use WebSockets from the HTTP client, you create the HTTP client as normal, then call the <code>connectWebsocket</code> function, passing in the URI that you wish to connect to at the server, and a handler.</p>
<p>The handler will then get called if the WebSocket successfully connects. If the WebSocket does not connect - perhaps the server rejects it, then any exception handler on the HTTP client will be called.</p>
<p>Here's an example of WebSocket connection;</p>
<pre class="prettyprint">var client = vertx.createHttpClient();

client.connectWebsocket('http://localhost:8080/some-uri', function(websocket) {

  // WebSocket has connected!

});
</pre>
<p>Again, the client side WebSocket implements <code>ReadStream</code> and <code>WriteStream</code>, so you can read and write to it in the same way as any other stream object. </p>
<h2 id="websockets-in-the-browser">WebSockets in the browser</h2><br/>
<p>To use WebSockets from a compliant browser, you use the standard WebSocket API. Here's some example client side JavaScript which uses a WebSocket. </p>
<pre class="prettyprint">&lt;script&gt;

    var socket = new WebSocket("ws://localhost:8080/services/echo");

    socket.onmessage = function(event) {
        alert("Received data from websocket: " + event.data);
    }

    socket.onopen = function(event) {
        alert("Web Socket opened");
        socket.send("Hello World");
    };

    socket.onclose = function(event) {
        alert("Web Socket closed");
    };

&lt;/script&gt;
</pre>
<p>For more information see the <a href="http://dev.w3.org/html5/websockets/">WebSocket API documentation</a> </p>
<h2 id="routing-websockets-with-pattern-matching">Routing WebSockets with Pattern Matching</h2><br/>
<p><strong>TODO</strong> <br/>
</p>
<h1 id="sockjs">SockJS</h1><br/>
<p>WebSockets are a new technology, and many users are still using browsers that do not support them, or which support older, pre-final, versions.</p>
<p>Moreover, WebSockets do not work well with many corporate proxies. This means that's it's not possible to guarantee a WebSocket connection is going to succeed for every user.</p>
<p>Enter SockJS.</p>
<p>SockJS is a client side JavaScript library and protocol which provides a simple WebSocket-like interface to the client side JavaScript developer irrespective of whether the actual browser or network will allow real WebSockets.</p>
<p>It does this by supporting various different transports between browser and server, and choosing one at runtime according to browser and network capabilities. All this is transparent to you - you are simply presented with the WebSocket-like interface which <em>just works</em>.</p>
<p>Please see the <a href="https://github.com/sockjs/sockjs-client">SockJS website</a> for more information.</p>
<h2 id="sockjs-server">SockJS Server</h2><br/>
<p>Vert.x provides a complete server side SockJS implementation.</p>
<p>This enables vert.x to be used for modern, so-called <em>real-time</em> (this is the <em>modern</em> meaning of <em>real-time</em>, not to be confused by the more formal pre-existing definitions of soft and hard real-time systems) web applications that push data to and from rich client-side JavaScript applications, without having to worry about the details of the transport.</p>
<p>To create a SockJS server you simply create a HTTP server as normal and then invoke the <code>createSockJSServer</code> function on the <code>vertx</code> instance, specifying the HTTP server:</p>
<pre class="prettyprint">var httpServer = vertx.createHttpServer();

var sockJSServer = vertx.createSockJSServer(httpServer);
</pre>
<p>Each SockJS server can host multiple <em>applications</em>.</p>
<p>Each application is defined by some configuration, and provides a handler which gets called when incoming SockJS connections arrive at the server.   <br/>
</p>
<p>For example, to create a SockJS echo application:</p>
<pre class="prettyprint">var httpServer = vertx.createHttpServer();

var sockJSServer = vertx.createSockJSServer(httpServer);

var config = { prefix: '/echo' };

sockJSServer.installApp(config, function(sock) {

    var p = new vertx.Pump(sock, sock);

    p.start();
});

httpServer.listen(8080);
</pre>
<p>The configuration is a JSON object that takes the following fields:</p>
<ul>
<li><code>prefix</code>: A url prefix for the application. All http requests whose paths begins with selected prefix will be handled by the application. This property is mandatory.</li>
<li><code>insert_JSESSIONID</code>: Some hosting providers enable sticky sessions only to requests that have JSESSIONID cookie set. This setting controls if the server should set this cookie to a dummy value. By default setting JSESSIONID cookie is enabled. More sophisticated beaviour can be achieved by supplying a function.</li>
<li><code>session_timeout</code>: The server sends a <code>close</code> event when a client receiving connection have not been seen for a while. This delay is configured by this setting. By default the <code>close</code> event will be emitted when a receiving connection wasn't seen for 5 seconds.</li>
<li><code>heartbeat_period</code>: In order to keep proxies and load balancers from closing long running http requests we need to pretend that the connecion is active and send a heartbeat packet once in a while. This setting controlls how often this is done. By default a heartbeat packet is sent every 25 seconds.</li>
<li><code>max_bytes_streaming</code>: Most streaming transports save responses on the client side and don't free memory used by delivered messages. Such transports need to be garbage-collected once in a while. <code>max_bytes_streaming</code> sets a minimum number of bytes that can be send over a single http streaming request before it will be closed. After that client needs to open new request. Setting this value to one effectively disables streaming and will make streaming transports to behave like polling transports. The default value is 128K.  <br/>
</li>
<li><code>library_url</code>: Transports which don't support cross-domain communication natively ('eventsource' to name one) use an iframe trick. A simple page is served from the SockJS server (using its foreign domain) and is placed in an invisible iframe. Code run from this iframe doesn't need to worry about cross-domain issues, as it's being run from domain local to the SockJS server. This iframe also does need to load SockJS javascript client library, and this option lets you specify its url (if you're unsure, point it to the latest minified SockJS client release, this is the default). The default value is <code>http://cdn.sockjs.org/sockjs-0.1.min.js</code></li>
</ul>
<h2 id="reading-and-writing-data-from-a-sockjs-server">Reading and writing data from a SockJS server</h2><br/>
<p>The object passed into the SockJS handler implements <code>ReadStream</code> and <code>WriteStream</code> much like <code>NetSocket</code> or <code>WebSocket</code>. You can therefore use the standard API for reading and writing to the SockJS socket or using it in pumps.</p>
<p>See the chapter on Streams and Pumps for more information.</p>
<pre class="prettyprint">var httpServer = vertx.createHttpServer();

var sockJSServer = vertx.createSockJSServer(httpServer);

var config = { prefix: '/echo' };

sockJSServer.installApp(config, function(sock) {

    sock.dataHandler(function(buff) {
        sock.writeBuffer(buff);
    });
});

httpServer.listen(8080);
</pre>
<h2 id="sockjs-client">SockJS client</h2><br/>
<p>For full information on using the SockJS client library please see the SockJS website. A simple example:</p>
<pre class="prettyprint">&lt;script&gt;
   var sock = new SockJS('http://mydomain.com/my_prefix');

   sock.onopen = function() {
       console.log('open');
   };

   sock.onmessage = function(e) {
       console.log('message', e.data);
   };

   sock.onclose = function() {
       console.log('close');
   };
&lt;/script&gt;
</pre>
<p>As you can see the API is very similar to the WebSockets API.  <br/>
</p>
<h1 id="sockjs-eventbus-bridge">SockJS - EventBus Bridge</h1><br/>
<h2 id="setting-up-the-bridge">Setting up the Bridge</h2><br/>
<p>By connecting up SockJS and the vert.x event bus we create a distributed event bus which not only spans multiple vert.x instances on the server side, but can also include client side JavaScript running in browsers.</p>
<p>We can therefore create a huge distributed bus encompassing many browsers and servers. The browsers don't have to be connected to the same server as long as the servers are connected.</p>
<p>On the server side we have already discussed the event bus API.</p>
<p>We also provide a client side JavaScript library called <code>vertxbus.js</code> which provides the same event bus API, but on the client side.</p>
<p>This library internally uses SockJS to send and receive data to a SockJS vert.x server called the SockJS bridge. It's the bridge's responsibility to bridge data between SockJS sockets and the event bus on the server side.</p>
<p>Creating a Sock JS bridge is simple. You just call the <code>bridge</code> function on the SockJS server.</p>
<p>You will also need to secure the bridge (see below).</p>
<p>The following example creates and starts a SockJS bridge which will bridge any events sent to the path <code>eventbus</code> on to the server side event bus.</p>
<pre class="prettyprint">var httpServer = vertx.createHttpServer();

var sockJSServer = vertx.createSockJSServer(httpServer);

<<<<<<< HEAD
sockJSServer.bridge({prefix : '/eventbus'}, [], [] );
=======
sockJSServer.bridge({prefix : '/eventbus'}, []);
>>>>>>> db2af440

server.listen(8080);
</pre>
<p>The SockJS bridge currently only works with JSON event bus messages.  <br/>
</p>
<h2 id="using-the-event-bus-from-client-side-javascript">Using the Event Bus from client side JavaScript</h2><br/>
<p>Once you've set up a bridge, you can use the event bus from the client side as follows:</p>
<p>In your web page, you need to load the script <code>vertxbus.js</code>, then you can access the vert.x event bus API. Here's a rough idea of how to use it. For a full working examples, please consult the bundled examples.</p>
<pre class="prettyprint">&lt;script src="http://cdn.sockjs.org/sockjs-0.2.1.min.js"&gt;&lt;/script&gt;
&lt;script src='vertxbus.js'&gt;&lt;/script&gt;

&lt;script&gt;

    var eb = new vertx.EventBus('http://localhost:8080/eventbus');

    eb.onopen = function() {

      eb.registerHandler('some-address', function(message) {

        console.log('received a message: ' + JSON.stringify(message);

      });

      eb.send('some-address', {name: 'tim', age: 587});

    }

&lt;/script&gt;
</pre>
<p>You can find <code>vertxbus.js</code> in the <code>client</code> directory of the vert.x distribution.</p>
<p>The first thing the example does is to create a instance of the event bus</p>
<pre class="prettyprint">var eb = new vertx.EventBus('http://localhost:8080/eventbus');
</pre>
<p>The parameter to the constructor is the URI where to connect to the event bus. Since we create our bridge with the prefix <code>eventbus</code> we will connect there.</p>
<p>You can't actually do anything with the bridge until it is opened. When it is open the <code>onopen</code> handler will be called.</p>
<p>The client side event bus API for registering and unregistering handlers and for sending messages is exactly the same as the server side one. Please consult the chapter on the event bus for full information.  <br/>
</p>
<p><strong>There is one more thing to do before getting this working, please read the following section....</strong></p>
<h2 id="securing-the-bridge">Securing the Bridge</h2><br/>
<p>If you started a bridge like in the above example without securing it, and attempted to send messages through it you'd find that the messages mysteriously disappeared. What happened to them?</p>
<p>For most applications you probably don't want client side JavaScript being able to send just any message to any verticle on the server side or to all other browsers.</p>
<p>For example, you may have a persistor verticle on the event bus which allows data to be accessed or deleted. We don't want badly behaved or malicious clients being able to delete all the data in your database! Also, we don't necessarily want any client to be able to listen in on any topic.</p>
<p>To deal with this, a SockJS bridge will, by default refuse to let through any messages. It's up to you to tell the bridge what messages are ok for it to pass through. (There is an exception for reply messages which are always allowed through).</p>
<p>In other words the bridge acts like a kind of firewall which has a default <em>deny-all</em> policy.</p>
<p>Configuring the bridge to tell it what messages it should pass through is easy. You pass in two arrays of JSON objects that represent <em>matches</em>, as the final argument in the call to <code>bridge</code>.</p>
<p>The first array is the <em>inbound</em> list and represents the messages that you want to allow through from the client to the server. The second array is the <em>outbound</em> list and represents the messages that you want to allow through from the server to the client.</p>
<p>Each match can have up to three fields:</p>
<ol>
<li><code>address</code>: This represents the exact address the message is being sent to. If you want to filter messages based on an exact address you use this field.</li>
<li><code>address_re</code>: This is a regular expression that will be matched against the address. If you want to filter messages based on a regular expression you use this field. If the <code>address</code> field is specified this field will be ignored.</li>
<li><code>match</code>: This allows you to filter messages based on their structure. Any fields in the match must exist in the message with the same values for them to be passed. This currently only works with JSON messages.</li>
</ol>
<p>When a message arrives at the bridge, it will look through the available permitted entries.</p>
<ul>
<li>
<p>If an <code>address</code> field has been specified then the <code>address</code> must match exactly with the address of the message for it to be considered matched.</p>
</li>
<li>
<p>If an <code>address</code> field has not been specified and an <code>address_re</code> field has been specified then the regular expression in <code>address_re</code> must match with the address of the message for it to be considered matched.</p>
</li>
<li>
<p>If a <code>match</code> field has been specified, then also the structure of the message must match.</p>
</li>
</ul>
<p>Here is an example:</p>
<pre class="prettyprint">var httpServer = vertx.createHttpServer();

var sockJSServer = vertx.createSockJSServer(httpServer);

sockJSServer.bridge({prefix : '/eventbus'},
  [
    // Let through any messages sent to 'demo.orderMgr'
    {
      address : 'demo.orderMgr'
    },
    // Allow calls to the address 'demo.persistor' as long as the messages
    // have an action field with value 'find' and a collection field with value
    // 'albums'
    {
      address : 'demo.persistor',
      match : {
        action : 'find',
        collection : 'albums'
      }
    },
    // Allow through any message with a field `wibble` with value `foo`.
    {
      match : {
        wibble: 'foo'
      }
    }
  ],
  [
    // Let through any messages coming from address 'ticker.mystock'
    {
      address : 'ticker.mystock'
    },
    // Let through any messages from addresses starting with "news." (e.g. news.europe, news.usa, etc)
    {
      address_re : 'news\\..+'
    }
  ]
  );

server.listen(8080);
</pre>
<p>To let all messages through you can specify two arrays with a single empty JSON object which will match all messages.</p>
<pre class="prettyprint">...

sockJSServer.bridge({prefix : '/eventbus'}, [{}], [{}]);

...
</pre>
<p><strong>Be very careful!</strong></p>
<h2 id="messages-that-require-authorisation">Messages that require authorisation</h2><br/>
<p>The bridge can also refuse to let certain messages through if the user is not authorised.</p>
<p>To enable this you need to make sure an instance of the <code>auth-mgr</code> busmod is available on the event bus. (Please see the modules manual for a full description of it).</p>
<p>To tell the bridge that certain messages require authorisation before being passed, you add the field <code>requires_auth</code> with the value of <code>true</code> in the match. The default value is <code>false</code>. For example, the following match:</p>
<pre class="prettyprint">{
  address : 'demo.persistor',
  match : {
    action : 'find',
    collection : 'albums'
  },
  requires_auth: true
}
</pre>
<p>This tells the bridge that any messages to save orders in the <code>orders</code> collection, will only be passed if the user is successful authenticated (i.e. logged in ok) first.  <br/>
</p>
<p>When a message is sent from the client that requires authorisation, the client must pass a field <code>sessionID</code> with the message that contains the unique session ID that they obtained when they logged in with the <code>auth-mgr</code>.</p>
<p>When the bridge receives such a message, it will send a message to the <code>auth-mgr</code> to see if the session is authorised for that message. If the session is authorised the bridge will cache the authorisation for a certain amount of time (five minutes by default)</p>
<h1 id="file-system">File System</h1><br/>
<p>Vert.x lets you manipulate files on the file system. File system operations are asynchronous and take a handler function as the last argument. This function will be called when the operation is complete, or an error has occurred.
The first argument passed into the callback is an exception, if an error occurred. This will be <code>null</code> if the operation completed successfully. If the operation returns a result that will be passed in the second argument to the handler.</p>
<h2 id="synchronous-forms">Synchronous forms</h2><br/>
<p>For convenience, we also provide synchronous forms of most operations. It's highly recommended the asynchronous forms are always used for real applications.</p>
<p>The synchronous form does not take a handler as an argument and returns its results directly. The name of the synchronous function is the same as the name as the asynchronous form with <code>Sync</code> appended.</p>
<h2 id="copy">copy</h2><br/>
<p>Copies a file.</p>
<p>This function can be called in two different ways:</p>
<ul>
<li><code>copy(source, destination, handler)</code></li>
</ul>
<p>Non recursive file copy. <code>source</code> is the source file name. <code>destination</code> is the destination file name.</p>
<p>Here's an example:</p>
<pre class="prettyprint">vertx.fileSystem.copy('foo.dat', 'bar.dat', function(err) {
    if (!err) {
        log.info('Copy was successful');
    }
});
</pre>
<ul>
<li><code>copy(source, destination, recursive, handler)</code></li>
</ul>
<p>Recursive copy. <code>source</code> is the source file name. <code>destination</code> is the destination file name. <code>recursive</code> is a boolean flag - if <code>true</code> and source is a directory, then a recursive copy of the directory and all its contents will be attempted.</p>
<h2 id="move">move</h2><br/>
<p>Moves a file.</p>
<p><code>move(source, destination, handler)</code></p>
<p><code>source</code> is the source file name. <code>destination</code> is the destination file name.</p>
<h2 id="truncate">truncate</h2><br/>
<p>Truncates a file.</p>
<p><code>truncate(file, len, handler)</code></p>
<p><code>file</code> is the file name of the file to truncate. <code>len</code> is the length in bytes to truncate it to.</p>
<h2 id="chmod">chmod</h2><br/>
<p>Changes permissions on a file or directory.</p>
<p>This function can be called in two different ways:</p>
<ul>
<li><code>chmod(file, perms, handler)</code>.</li>
</ul>
<p>Change permissions on a file.</p>
<p><code>file</code> is the file name. <code>perms</code> is a Unix style permissions string made up of 9 characters. The first three are the owner's permissions. The second three are the group's permissions and the third three are others permissions. In each group of three if the first character is <code>r</code> then it represents a read permission. If the second character is <code>w</code>  it represents write permission. If the third character is <code>x</code> it represents execute permission. If the entity does not have the permission the letter is replaced with <code>-</code>. Some examples:</p>
<pre class="prettyprint">rwxr-xr-x
r--r--r--
</pre>
<ul>
<li><code>chmod(file, perms, dirPerms, handler)</code>.<br/>
</li>
</ul>
<p>Recursively change permissions on a directory. <code>file</code> is the directory name. <code>perms</code> is a Unix style permissions to apply recursively to any files in the directory. <code>dirPerms</code> is a Unix style permissions string to apply to the directory and any other child directories recursively.</p>
<h2 id="props">props</h2><br/>
<p>Retrieve properties of a file.</p>
<p><code>props(file, handler)</code></p>
<p><code>file</code> is the file name. The props are returned in the handler. The results is an object with the following properties:</p>
<ul>
<li><code>creationTime</code>. Time of file creation.</li>
<li><code>lastAccessTime</code>. Time of last file access.</li>
<li><code>lastModifiedTime</code>. Time file was last modified.</li>
<li><code>isDirectory</code>. This will have the value <code>true</code> if the file is a directory.</li>
<li><code>isRegularFile</code>. This will have the value <code>true</code> if the file is a regular file (not symlink or directory).</li>
<li><code>isSymbolicLink</code>. This will have the value <code>true</code> if the file is a symbolic link.</li>
<li><code>isOther</code>. This will have the value <code>true</code> if the file is another type.</li>
</ul>
<p>Here's an example:</p>
<pre class="prettyprint">vertx.fileSystem.props('some-file.txt', function(err, props) {
    if (err) {
        log.info('Failed to retrieve file props: ' + err);
    } else {
        log.info('File props are:');
        log.info('Last accessed: ' + props.lastAccessTime);
        // etc 
    }
});
</pre>
<h2 id="lprops">lprops</h2><br/>
<p>Retrieve properties of a link. This is like <code>props</code> but should be used when you want to retrieve properties of a link itself without following it.</p>
<p>It takes the same arguments and provides the same results as <code>props</code>.</p>
<h2 id="link">link</h2><br/>
<p>Create a hard link.</p>
<p><code>link(link, existing, handler)</code></p>
<p><code>link</code> is the name of the link. <code>existing</code> is the existing file (i.e. where to point the link at).</p>
<h2 id="symlink">symlink</h2><br/>
<p>Create a symbolic link.</p>
<p><code>symlink(link, existing, handler)</code></p>
<p><code>link</code> is the name of the symlink. <code>existing</code> is the existing file (i.e. where to point the symlink at).</p>
<h2 id="unlink">unlink</h2><br/>
<p>Unlink (delete) a link.</p>
<p><code>unlink(link, handler)</code></p>
<p><code>link</code> is the name of the link to unlink.</p>
<h2 id="readsymlink">readSymLink</h2><br/>
<p>Reads a symbolic link. I.e returns the path representing the file that the symbolic link specified by <code>link</code> points to.</p>
<p><code>readSymLink(link, handler)</code></p>
<p><code>link</code> is the name of the link to read. An usage example would be:</p>
<pre class="prettyprint">vertx.fileSystem.readSymLink('somelink', function(err, res) {
    if (!err) {
        log.info('Link points at ' + res);
    }
});
</pre>
<h2 id="delete">delete</h2><br/>
<p>Deletes a file or recursively deletes a directory.</p>
<p>This function can be called in two ways:</p>
<ul>
<li><code>delete(file, handler)</code></li>
</ul>
<p>Deletes a file. <code>file</code> is the file name.</p>
<ul>
<li><code>delete(file, recursive, handler)</code></li>
</ul>
<p>If <code>recursive</code> is <code>true</code>, it deletes a directory with name <code>file</code>, recursively. Otherwise it just deletes a file.</p>
<h2 id="mkdir">mkdir</h2><br/>
<p>Creates a directory.</p>
<p>This function can be called in three ways:</p>
<ul>
<li><code>mkdir(dirname, handler)</code></li>
</ul>
<p>Makes a new empty directory with name <code>dirname</code>, and default permissions `</p>
<ul>
<li><code>mkdir(dirname, createParents, handler)</code></li>
</ul>
<p>If <code>createParents</code> is <code>true</code>, this creates a new directory and creates any of its parents too. Here's an example</p>
<pre class="prettyprint">vertx.fileSystem.mkdir('a/b/c', true, function(err, res) {
   if (!err) {
     log.info('Directory created ok');
   }
});
</pre>
<ul>
<li><code>mkdir(dirname, createParents, perms, handler)</code></li>
</ul>
<p>Like <code>mkdir(dirname, createParents, handler)</code>, but also allows permissions for the newly created director(ies) to be specified. <code>perms</code> is a Unix style permissions string as explained earlier.</p>
<h2 id="readdir">readDir</h2><br/>
<p>Reads a directory. I.e. lists the contents of the directory.</p>
<p>This function can be called in two ways:</p>
<ul>
<li><code>readDir(dirName)</code></li>
</ul>
<p>Lists the contents of a directory</p>
<ul>
<li><code>readDir(dirName, filter)</code></li>
</ul>
<p>List only the contents of a directory which match the filter. Here's an example which only lists files with an extension <code>txt</code> in a directory.</p>
<pre class="prettyprint">vertx.fileSystem.readDir('mydirectory', '.*\.txt', function(err, res) {
  if (!err) {
    log.info('Directory contains these .txt files');
    for (var i = 0; i &lt; res.length; i++) {
      log.info(res[i]);  
    }
  }
});
</pre>
<p>The filter is a regular expression.  <br/>
</p>
<h2 id="readfile">readFile</h2><br/>
<p>Read the entire contents of a file in one go. <em>Be careful if using this with large files since the entire file will be stored in memory at once</em>.</p>
<p><code>readFile(file)</code>. Where <code>file</code> is the file name of the file to read.</p>
<p>The body of the file will be returned as a <code>Buffer</code> in the handler.</p>
<p>Here is an example:</p>
<pre class="prettyprint">vertx.fileSystem.readFile('myfile.dat', function(err, res) {
    if (!err) {
        log.info('File contains: ' + res.length() + ' bytes');
    }
});
</pre>
<h2 id="writefile">writeFile</h2><br/>
<p>Writes an entire <code>Buffer</code> or a string into a new file on disk.</p>
<p><code>writeFile(file, data, handler)</code> Where <code>file</code> is the file name. <code>data</code> is a <code>Buffer</code> or string.</p>
<h2 id="createfile">createFile</h2><br/>
<p>Creates a new empty file.</p>
<p><code>createFile(file, handler)</code>. Where <code>file</code> is the file name.</p>
<h2 id="exists">exists</h2><br/>
<p>Checks if a file exists.</p>
<p><code>exists(file, handler)</code>. Where <code>file</code> is the file name.</p>
<p>The result is returned in the handler.</p>
<pre class="prettyprint">vertx.fileSystem.exists('some-file.txt', function(err, res) {
    if (!err) {
        log.info('File ' + (res ? 'exists' : 'does not exist'));
    }
});
</pre>
<h2 id="fsprops">fsProps</h2><br/>
<p>Get properties for the file system.</p>
<p><code>fsProps(file, handler)</code>. Where <code>file</code> is any file on the file system.</p>
<p>The result is returned in the handler. The result object has the following fields:</p>
<ul>
<li><code>totalSpace</code>. Total space on the file system in bytes.</li>
<li><code>unallocatedSpace</code>. Unallocated space on the file system in bytes.</li>
<li><code>usableSpace</code>. Usable space on the file system in bytes.</li>
</ul>
<p>Here is an example:</p>
<pre class="prettyprint">vertx.fileSystem.fsProps('mydir', function(err, res) {
    if (!err) {
        log.info('total space: ' + res.totalSpace);
        // etc
    }
});
</pre>
<h2 id="open">open</h2><br/>
<p>Opens an asynchronous file for reading \ writing.</p>
<p>This function can be called in four different ways:</p>
<ul>
<li><code>open(file, handler)</code></li>
</ul>
<p>Opens a file for reading and writing. <code>file</code> is the file name. It creates it if it does not already exist.</p>
<ul>
<li><code>open(file, openFlags, handler)</code></li>
</ul>
<p>Opens a file using the specified open flags. <code>file</code> is the file name. <code>openFlags</code> is an integer representing whether to open the flag for reading or writing and whether to create it if it doesn't already exist.</p>
<p><code>openFlags</code> is constructed from a combination of these three constants.</p>
<pre class="prettyprint">vertx.fileSystem.OPEN_READ = 1
vertx.fileSystem.OPEN_WRITE = 2
vertx.fileSystem.CREATE_NEW = 4
</pre>
<p>For example:</p>
<pre class="prettyprint">// Open for reading only
var flags = vertx.FileSystem.OPEN_READ;

 // Open for reading and writing
var flags = vertx.FileSystem.OPEN_READ | vertx.FileSystem.OPEN_WRITE;
</pre>
<p>When the file is opened, an instance of <code>AsyncFile</code> is passed into the result handler:</p>
<pre class="prettyprint">vertx.fileSystem.open('some-file.dat', vertx.FileSystem.OPEN_READ | vertx.FileSystem.OPEN_WRITE,
    function(err, asyncFile) {
        if (err) {
            log.info('Failed to open file ' + err);
        } else {
            log.info('File opened ok');
            asyncFile.close(); // Close it    
        }
    });
</pre>
<ul>
<li><code>open(file, openFlags, flush, handler)</code></li>
</ul>
<p>This is the same as <code>open(file, openFlags, handler)</code> but you can also specify whether any file write are flushed immediately to disk (sync'd).</p>
<p>Default is <code>flush = false</code>, so writes are just written into the OS cache.</p>
<ul>
<li><code>open(file, openFlags, flush, perms, handler)</code></li>
</ul>
<p>This is the same as <code>open(file, openFlags, flush, handler)</code> but you can also specify the file permissions to give the file if it is created. Permissions is a Unix-style permissions string as explained earlier in the chapter.</p>
<h2 id="asyncfile">AsyncFile</h2><br/>
<p>Instances of <code>AsyncFile</code> are returned from calls to <code>open</code> and you use them to read from and write to files asynchronously. They allow asynchronous random file access.</p>
<p>AsyncFile can provide instances of <code>ReadStream</code> and <code>WriteStream</code> via the <code>getReadStream</code> and <code>getWriteStream</code> functions, so you can pump files to and from other stream objects such as net sockets, HTTP requests and responses, and WebSockets.</p>
<p>They also allow you to read and write directly to them.</p>
<h3 id="random-access-writes">Random access writes</h3><br/>
<p>To use an AsyncFile for random access writing you use the <code>write</code> method.</p>
<p><code>write(buffer, position, handler)</code>.</p>
<p>The parameters to the method are: </p>
<ul>
<li><code>buffer</code>: the buffer to write.</li>
<li><code>position</code>: an integer position in the file where to write the buffer. If the position is greater or equal to the size of the file, the file will be enlarged to accomodate the offset.</li>
</ul>
<p>Here is an example of random access writes:</p>
<pre class="prettyprint">vertx.fileSystem.open('some-file.dat', function(err, asyncFile) {
        if (err) {
            log.info('Failed to open file ' + err);
        } else {
            // File open, write a buffer 5 times into a file              
            var buff = new vertx.Buffer('foo');
            for (var i = 0; i &lt; 5; i++) {
                asyncFile.write(buff, buff.length() * i, function(err) {
                    if (err) {
                        log.info('Failed to write ' + err);
                    } else {
                        log.info('Written ok');
                    }
                });    
            }
        }
    });
</pre>
<h3 id="random-access-reads">Random access reads</h3><br/>
<p>To use an AsyncFile for random access reads you use the <code>read</code> method.</p>
<p><code>read(buffer, offset, position, length, handler)</code>.</p>
<p>The parameters to the method are: </p>
<ul>
<li><code>buffer</code>: the buffer into which the data will be read.</li>
<li><code>offset</code>: an integer offset into the buffer where the read data will be placed.</li>
<li><code>position</code>: the position in the file where to read data from.</li>
<li><code>length</code>: the number of bytes of data to read</li>
</ul>
<p>Here's an example of random access reads:</p>
<pre class="prettyprint">vertx.fileSystem.open('some-file.dat', function(err, asyncFile) {
    if (err) {
        log.info('Failed to open file ' + err);
    } else {                   
        var buff = new vertx.Buffer(1000);
        for (var i = 0; i &lt; 10; i++) {
            asyncFile.read(buff, i * 100, i * 100, 100, function(err) {
                if (err) {
                    log.info('Failed to read ' + err);
                } else {
                    log.info('Read ok');
                }
            });    
        }
    }
});
</pre>
<h3 id="flushing-data-to-underlying-storage">Flushing data to underlying storage.</h3><br/>
<p>If the AsyncFile was not opened with <code>flush = true</code>, then you can manually flush any writes from the OS cache by calling the <code>flush</code> function.</p>
<h3 id="using-asyncfile-as-readstream-and-writestream">Using AsyncFile as <code>ReadStream</code> and <code>WriteStream</code></h3><br/>
<p>Use the functions <code>getReadStream</code> and <code>getWriteStream</code> to get read and write streams. You can then use them with a pump to pump data to and from other read and write streams.</p>
<p>Here's an example of pumping data from a file on a client to a HTTP request:</p>
<pre class="prettyprint">var client = new vertx.HttpClient().setHost('foo.com');

vertx.fileSystem.open('some-file.dat', function(err, asyncFile) {
    if (err) {
        log.info('Failed to open file ' + err);
    } else {                   
        var request = client.put('/uploads', function(resp) {
            log.info('resp status code ' + resp.statusCode);
        });
        var rs = asyncFile.getReadStream();
        var pump = new vertx.Pump(rs, request);
        pump.start();
        rs.endHandler(function() {
            // File sent, end HTTP requuest
            request.end();
        });

    }
});
</pre>
<h3 id="closing-an-asyncfile">Closing an AsyncFile</h3><br/>
<p>To close an AsyncFile call the <code>close</code> function. Closing is asynchronous and if you want to be notified when the close has been completed you can specify a handler function as an argument to <code>close</code>.</p>
<p><em>Copies of this document may be made for your own use and for distribution to others, provided that you do not charge any fee for such copies and further provided that each copy contains this Copyright Notice, whether distributed in print or electronically</em></p></div>
      </div>
    </div>
  </div>

</div>

</body>
</html><|MERGE_RESOLUTION|>--- conflicted
+++ resolved
@@ -1864,11 +1864,7 @@
 
 var sockJSServer = vertx.createSockJSServer(httpServer);
 
-<<<<<<< HEAD
 sockJSServer.bridge({prefix : '/eventbus'}, [], [] );
-=======
-sockJSServer.bridge({prefix : '/eventbus'}, []);
->>>>>>> db2af440
 
 server.listen(8080);
 </pre>
