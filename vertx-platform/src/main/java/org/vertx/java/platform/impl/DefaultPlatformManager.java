/*
 * Copyright 2011-2012 the original author or authors.
 *
 * Licensed under the Apache License, Version 2.0 (the "License");
 * you may not use this file except in compliance with the License.
 * You may obtain a copy of the License at
 *
 *     http://www.apache.org/licenses/LICENSE-2.0
 *
 * Unless required by applicable law or agreed to in writing, software
 * distributed under the License is distributed on an "AS IS" BASIS,
 * WITHOUT WARRANTIES OR CONDITIONS OF ANY KIND, either express or implied.
 * See the License for the specific language governing permissions and
 * limitations under the License.
 */

package org.vertx.java.platform.impl;


import org.vertx.java.core.AsyncResult;
import org.vertx.java.core.AsyncResultHandler;
import org.vertx.java.core.Handler;
import org.vertx.java.core.Vertx;
import org.vertx.java.core.impl.*;
import org.vertx.java.core.json.DecodeException;
import org.vertx.java.core.json.JsonObject;
import org.vertx.java.core.logging.Logger;
import org.vertx.java.core.logging.impl.LoggerFactory;
import org.vertx.java.platform.PlatformManagerException;
import org.vertx.java.platform.Verticle;
import org.vertx.java.platform.VerticleFactory;
import org.vertx.java.platform.impl.resolver.*;

import java.io.*;
import java.net.MalformedURLException;
import java.net.URL;
import java.nio.file.Path;
import java.nio.file.Paths;
import java.util.*;
import java.util.concurrent.ConcurrentHashMap;
import java.util.concurrent.ConcurrentMap;
import java.util.zip.ZipEntry;
import java.util.zip.ZipInputStream;

/**
 *
 * This class could benefit from some refactoring
 *
 * @author <a href="http://tfox.org">Tim Fox</a>
 *
 */
public class DefaultPlatformManager implements PlatformManagerInternal, ModuleReloader {

  private static final Logger log = LoggerFactory.getLogger(DefaultPlatformManager.class);
  private static final int BUFFER_SIZE = 4096;
  private static final String MODS_DIR_PROP_NAME = "vertx.mods";
  private static final char COLON = ':';
  private static final String LANG_IMPLS_SYS_PROP_ROOT = "vertx.langs.";
  private static final String LANG_PROPS_FILE_NAME = "langs.properties";
  private static final String REPOS_FILE_NAME = "repos.txt";
  private static final String LOCAL_MODS_DIR = "mods";
  private static final String SYS_MODS_DIR = "sys-mods";
  private static final String VERTX_HOME_SYS_PROP = "vertx.home";
  private static final String TEMP_DIR = System.getProperty("java.io.tmpdir");
  private static final String FILE_SEP = System.getProperty("file.separator");

  private final VertxInternal vertx;
  // deployment name --> deployment
  private final Map<String, Deployment> deployments = new ConcurrentHashMap<>();
  // The user mods dir
  private final File modRoot;
  private final File systemModRoot;
  private final ConcurrentMap<String, ModuleReference> moduleRefs = new ConcurrentHashMap<>();
  private final Redeployer redeployer;
  private Map<String, LanguageImplInfo> languageImpls = new ConcurrentHashMap<>();
  private Map<String, String> extensionMappings = new ConcurrentHashMap<>();
  private String defaultLanguageImplName;
  private List<RepoResolver> repos = new ArrayList<>();
  private Handler<Void> exitHandler;
  private final ClassLoader platformClassLoader;
  private boolean disableMavenLocal;

  DefaultPlatformManager() {
    this(new DefaultVertx());
  }

  DefaultPlatformManager(String hostname) {
    this(new DefaultVertx(hostname));
  }

  DefaultPlatformManager(int port, String hostname) {
    this(new DefaultVertx(port, hostname));
  }

  private DefaultPlatformManager(DefaultVertx vertx) {
    this.platformClassLoader = Thread.currentThread().getContextClassLoader();
    this.vertx = new WrappedVertx(vertx);
    String modDir = System.getProperty(MODS_DIR_PROP_NAME);
    if (modDir != null && !modDir.trim().equals("")) {
      modRoot = new File(modDir);
    } else {
      // Default to local module directory
      modRoot = new File(LOCAL_MODS_DIR);
    }
    String vertxHome = System.getProperty(VERTX_HOME_SYS_PROP);
    if (vertxHome == null || modDir != null) {
      systemModRoot = modRoot;
    } else {
      systemModRoot = new File(vertxHome, SYS_MODS_DIR);
    }
    this.redeployer = new Redeployer(vertx, modRoot, this);
    // If running on CI we don't want to use maven local to get any modules - this is because they can
    // get stale easily - we must always get them from external repos
    this.disableMavenLocal = System.getenv("VERTX_DISABLE_MAVENLOCAL") != null;
    loadLanguageMappings();
    loadRepos();
  }


  public void registerExitHandler(Handler<Void> handler) {
    this.exitHandler = handler;
  }

  public void deployVerticle(String main,
                             JsonObject config, URL[] classpath,
                             int instances,
                             String includes,
                             Handler<AsyncResult<String>> doneHandler) {
    deployVerticle(false, false, main, config, classpath, instances, includes, doneHandler);
  }

  public void deployWorkerVerticle(boolean multiThreaded, String main,
                                   JsonObject config, URL[] classpath,
                                   int instances,
                                   String includes,
                                   Handler<AsyncResult<String>> doneHandler) {
    deployVerticle(true, multiThreaded, main, config, classpath, instances, includes, doneHandler);
  }

  public void deployModule(final String moduleName, final JsonObject config,
                           final int instances, final Handler<AsyncResult<String>> doneHandler) {
    final File currentModDir = getDeploymentModDir();
    final Handler<AsyncResult<String>> wrapped = wrapDoneHandler(doneHandler);
    runInBackground(new Runnable() {
      public void run() {
        ModuleIdentifier modID = new ModuleIdentifier(moduleName);
        doDeployMod(false, null, modID, config, instances, currentModDir, wrapped);
      }
    }, wrapped);
  }

  public synchronized void undeploy(final String deploymentID, final Handler<AsyncResult<Void>> doneHandler) {
    runInBackground(new Runnable() {
      public void run() {
        if (deploymentID == null) {
          throw new NullPointerException("deploymentID cannot be null");
        }
        final Deployment dep = deployments.get(deploymentID);
        if (dep == null) {
          throw new PlatformManagerException("There is no deployment with id " + deploymentID);
        }
        Handler<AsyncResult<Void>> wrappedHandler = wrapDoneHandler(new Handler<AsyncResult<Void>>() {
          public void handle(AsyncResult<Void> res) {
            if (res.succeeded() && dep.modID != null && dep.autoRedeploy) {
              redeployer.moduleUndeployed(dep);
            }
            if (doneHandler != null) {
              doneHandler.handle(res);
            }
          }
        });
        doUndeploy(deploymentID, wrappedHandler);
      }
    }, wrapDoneHandler(doneHandler));
  }

  public synchronized void undeployAll(final Handler<AsyncResult<Void>> doneHandler) {
<<<<<<< HEAD
    List<String> parents = new ArrayList<>();
    for (Map.Entry<String, Deployment> entry: deployments.entrySet()) {
      if (entry.getValue().parentDeploymentName == null) {
        parents.add(entry.getKey());
      }
    }
    
    final CountingCompletionHandler<Void> count = new CountingCompletionHandler<>(vertx, parents.size());
    count.setHandler(doneHandler);
    
    for (String name: parents) {
      undeploy(name, new Handler<AsyncResult<Void>>() {
        public void handle(AsyncResult<Void> res) {
          count.complete(res);
        }
      });
    }
=======
    final CountingCompletionHandler<Void> count = new CountingCompletionHandler<>(vertx);
    count.setHandler(doneHandler);
    if (!deployments.isEmpty()) {
      // We do it this way since undeploy is itself recursive - we don't want
      // to attempt to undeploy the same verticle twice if it's a child of
      // another
      while (!deployments.isEmpty()) {
        String name = deployments.keySet().iterator().next();
        count.incRequired();
        undeploy(name, new Handler<AsyncResult<Void>>() {
          public void handle(AsyncResult<Void> res) {
            count.complete(res);
          }
        });
      }
    }
>>>>>>> 4734dada
  }

  public Map<String, Integer> listInstances() {
    Map<String, Integer> map = new HashMap<>();
    for (Map.Entry<String, Deployment> entry: deployments.entrySet()) {
      map.put(entry.getKey(), entry.getValue().verticles.size());
    }
    return map;
  }

  public void installModule(final String moduleName, final Handler<AsyncResult<Void>> doneHandler) {
    final Handler<AsyncResult<Void>> wrapped = wrapDoneHandler(doneHandler);
    runInBackground(new Runnable() {
      public void run() {
        ModuleIdentifier modID = new ModuleIdentifier(moduleName);
        doInstallMod(modID);
        doneHandler.handle(new DefaultFutureResult<>((Void)null));
      }
    }, wrapped);
  }

  public void uninstallModule(final String moduleName, final Handler<AsyncResult<Void>> doneHandler) {
    final Handler<AsyncResult<Void>> wrapped = wrapDoneHandler(doneHandler);
    runInBackground(new Runnable() {
      public void run() {
        ModuleIdentifier modID = new ModuleIdentifier(moduleName); // Validates it
        File modDir = new File(modRoot, modID.toString());
        if (!modDir.exists()) {
          throw new PlatformManagerException("Cannot find module to uninstall: " + moduleName);
        } else {
          vertx.fileSystem().deleteSync(modDir.getAbsolutePath(), true);
        }
        doneHandler.handle(new DefaultFutureResult<>((Void)null));
      }
    }, wrapped);
  }

  public void pullInDependencies(final String moduleName, final Handler<AsyncResult<Void>> doneHandler) {
    final Handler<AsyncResult<Void>> wrapped = wrapDoneHandler(doneHandler);
    runInBackground(new Runnable() {
      public void run() {
        ModuleIdentifier modID = new ModuleIdentifier(moduleName); // Validates it
        doPullInDependencies(modRoot, modID);
        doneHandler.handle(new DefaultFutureResult<>((Void)null));
      }
    }, wrapped);
  }

  public void reloadModules(final Set<Deployment> deps) {
    runInBackground(new Runnable() {
      public void run() {
        for (final Deployment deployment : deps) {
          if (deployments.containsKey(deployment.name)) {
            doUndeploy(deployment.name, new Handler<AsyncResult<Void>>() {
              public void handle(AsyncResult<Void> res) {
                if (res.succeeded()) {
                  doRedeploy(deployment);
                } else {
                  log.error("Failed to undeploy", res.cause());
                }
              }
            });
          } else {
            // This will be the case if the previous deployment failed, e.g.
            // a code error in a user verticle
            doRedeploy(deployment);
          }
        }
      }
    }, null);
  }

  public Vertx vertx() {
    return this.vertx;
  }

  public void deployModuleFromZip(final String zipFileName, final JsonObject config,
                                  final int instances, Handler<AsyncResult<String>> doneHandler) {
    final Handler<AsyncResult<String>> wrapped = wrapDoneHandler(doneHandler);
    runInBackground(new Runnable() {
      public void run() {
        if (zipFileName == null) {
          throw new NullPointerException("zipFileName cannot be null");
        }
        final String modName = zipFileName.substring(0, zipFileName.length() - 4);
        ModuleIdentifier modID = new ModuleIdentifier("__vertx_tmp#" + modName + "#__vertx_tmp");
        unzipModule(modID, new ModuleZipInfo(false, zipFileName), false);
        doDeployMod(false, null, modID, config, instances, null, wrapped);
      }
    }, wrapped);
  }

  public void exit() {
    if (exitHandler != null) {
      exitHandler.handle(null);
    }
  }

  public JsonObject config() {
    VerticleHolder holder = getVerticleHolder();
    return holder == null ? null : holder.config;
  }

  public Logger logger() {
    VerticleHolder holder = getVerticleHolder();
    return holder == null ? null : holder.logger;
  }

  private void doRedeploy(Deployment deployment) {
    doDeployMod(true, deployment.name, deployment.modID, deployment.config, deployment.instances,
        null, null);
  }

  private <T> void runInBackground(final Runnable runnable, final Handler<AsyncResult<T>> doneHandler) {
    final DefaultContext context = vertx.getOrAssignContext();
    vertx.getBackgroundPool().execute(new Runnable() {
      public void run() {
        try {
          vertx.setContext(context);
          runnable.run();
        } catch (Throwable t) {
          doneHandler.handle(new DefaultFutureResult<T>(t));
        } finally {
          vertx.setContext(null);
        }
      }
    });
  }

  private void deployVerticle(final boolean worker, final boolean multiThreaded, final String main,
                              final JsonObject config, URL[] classpath,
                              final int instances,
                              final String includes,
                              final Handler<AsyncResult<String>> doneHandler) {
    final File currentModDir = getDeploymentModDir();
    final URL[] cp;
    if (classpath == null) {
      // Use the current moduleRefs/verticle's classpath
      cp = getDeploymentURLs();
    } else {
      cp = classpath;
    }
    final Handler<AsyncResult<String>> wrapped = wrapDoneHandler(doneHandler);
    runInBackground(new Runnable() {
      public void run() {
        doDeployVerticle(worker, multiThreaded, main, config, cp, instances, currentModDir,
            includes, wrapped);
      }
    }, wrapped);
  }

  private String getDeploymentName() {
    VerticleHolder holder = getVerticleHolder();
    return holder == null ? null : holder.deployment.name;
  }

  private URL[] getDeploymentURLs() {
    VerticleHolder holder = getVerticleHolder();
    return holder == null ? null : holder.deployment.urls;
  }

  private File getDeploymentModDir() {
    VerticleHolder holder = getVerticleHolder();
    return holder == null ? null : holder.deployment.modDir;
  }

  private void doPullInDependencies(File modRoot, ModuleIdentifier modID) {
    File modDir = new File(modRoot, modID.toString());
    if (!modDir.exists()) {
      log.error("Cannot find module to uninstall");
    }
    JsonObject conf = loadModuleConfig(modID, modDir);
    if (conf == null) {
      log.error("Module " + modID + " does not contain a mod.json");
    }
    ModuleFields fields = new ModuleFields(conf);
    List<String> mods = new ArrayList<>();
    String includes = fields.getIncludes();
    if (includes != null) {
      mods.addAll(Arrays.asList(parseIncludeString(includes)));
    }
    String deploys = fields.getDeploys();
    if (deploys != null) {
      mods.addAll(Arrays.asList(parseIncludeString(deploys)));
    }
    if (!mods.isEmpty()) {
      File internalModsDir = new File(modDir, "mods");
      if (!internalModsDir.exists()) {
        if (!internalModsDir.mkdir()) {
          throw new PlatformManagerException("Failed to create directory " + internalModsDir);
        }
      }
      for (String modName: mods) {
        File internalModDir = new File(internalModsDir, modName);
        if (!internalModDir.exists()) {
          ModuleIdentifier theModID = new ModuleIdentifier(modName);
          ModuleZipInfo zipInfo = getModule(theModID);
          if (zipInfo.filename != null) {
            if (!internalModDir.mkdir()) {
              throw new PlatformManagerException("Failed to create directory " + internalModDir);
            }
            unzipModuleData(internalModDir, zipInfo, true);
            log.info("Module " + modName + " successfully installed in mods dir of " + modName);
            // Now recurse so we bring in all of the deps
            doPullInDependencies(internalModsDir, theModID);
          }
        }
      }
    }
  }

  // This makes sure the result is handled on the calling context
  private <T> Handler<AsyncResult<T>> wrapDoneHandler(final Handler<AsyncResult<T>> doneHandler) {
    if (doneHandler == null) {
      // Just create one which logs out any failure, otherwise we will have silent failures when no handler
      // is specified
      return new AsyncResultHandler<T>() {
        @Override
        public void handle(AsyncResult<T> res) {
          if (res.failed()) {
            vertx.reportException(res.cause());
          }
        }
      };
    } else {
      final DefaultContext context = vertx.getContext();
      return new AsyncResultHandler<T>() {
        @Override
        public void handle(final AsyncResult<T> res) {
          if (context == null) {
            doneHandler.handle(res);
          } else {
            context.execute(new Runnable() {
              public void run() {
                doneHandler.handle(res);
              }
            });
          }
        }
      };
    }
  }

  // Recurse up through the parent deployments and return the the module name for the first one
  // which has one, or if there is no enclosing module just use the deployment name
  private ModuleIdentifier getEnclosingModID() {
    VerticleHolder holder = getVerticleHolder();
    Deployment dep = holder == null ? null : holder.deployment;
    while (dep != null) {
      if (dep.modID != null) {
        return dep.modID;
      } else {
        String parentDepName = dep.parentDeploymentName;
        if (parentDepName != null) {
          dep = deployments.get(parentDepName);
        } else {
          // Top level - deployed as verticle not module
          // Just use the deployment name
          return ModuleIdentifier.createInternalModIDForVerticle(dep.name);
        }
      }
    }
    return null; // We are at the top level already
  }

  private void doDeployVerticle(boolean worker, boolean multiThreaded, final String main,
                                final JsonObject config, final URL[] urls,
                                int instances, File currentModDir,
                                String includes, Handler<AsyncResult<String>> doneHandler)
  {
    checkWorkerContext();

    if (main == null) {
      throw new NullPointerException("main cannot be null");
    }

    // There is one module class loader per enclosing module + the name of the verticle.
    // If there is no enclosing module, there is one per top level verticle deployment
    // E.g. if a module A deploys "foo.js" as a verticle then all instances of foo.js deployed by the enclosing
    // module will share a module class loader
    String depName = genDepName();
    ModuleIdentifier enclosingModName = getEnclosingModID();
    String moduleKey;
    if (enclosingModName == null) {
      // We are at the top level - just use the deployment name as the key
      moduleKey = ModuleIdentifier.createInternalModIDForVerticle(depName).toString();
    } else {
      // Use the enclosing module name / or enclosing verticle PLUS the main
      moduleKey = enclosingModName.toString() + "#" + main;
    }

    ModuleReference mr = moduleRefs.get(moduleKey);
    if (mr == null) {
      mr = new ModuleReference(this, moduleKey, new ModuleClassLoader(platformClassLoader, urls), false);
      ModuleReference prev = moduleRefs.putIfAbsent(moduleKey, mr);
      if (prev != null) {
        mr = prev;
      }
    }

    if (includes != null) {
      loadIncludedModules(currentModDir, mr, includes);
    }
    doDeploy(depName, false, worker, multiThreaded, main, null, config, urls, instances, currentModDir, mr, doneHandler);
  }


  private void checkWorkerContext() {
    Thread t = Thread.currentThread();
    if (!t.getName().startsWith("vert.x-worker-thread")) {
      throw new IllegalStateException("Not a worker thread");
    }
  }

  private void loadLanguageMappings() {
    // The only language that Vert.x understands out of the box is Java, so we add the default runtime and
    // extension mapping for that. This can be overridden in langs.properties
    languageImpls.put("java", new LanguageImplInfo(null, "org.vertx.java.platform.impl.java.JavaVerticleFactory"));
    extensionMappings.put("java", "java");
    extensionMappings.put("class", "java");
    defaultLanguageImplName = "java";

    // First try loading mappings from the LANG_PROPS_FILE_NAMEs file
    // This file is structured as follows:
    //   It should contain one line for every language implementation that is to be used with Vert.x
    //     That line should be structured as follows:
    //       <lang_impl_name>=[module_name:]<factory_name>
    //     Where:
    //       <lang_impl_name> is the name you want to give to the language implementation, e.g. 'jython'
    //       module_name is the (optional) name of a module that contains the language implementation
    //         if ommitted it will be assumed the language implementation is included as part of the Vert.x installation
    //         - this is only true for the Java implementation
    //         if included the module_name should be followed by a colon
    //       factory_name is the FQCN of a VerticleFactory for the language implementation
    //     Examples:
    //       rhino=vertx.lang-rhino-v1.0.0:org.vertx.java.platform.impl.rhino.RhinoVerticleFactory
    //       java=org.vertx.java.platform.impl.java.JavaVerticleFactory
    //   The file should also contain one line for every extension mapping - this maps a file extension to
    //   a <lang_impl_name> as specified above
    //     Examples:
    //       .js=rhino
    //       .rb=jruby
    //   The file can also contain a line representing the default language runtime to be used when no extension or
    //   prefix maps, e.g.
    //     .=java

    try (InputStream is = getClass().getClassLoader().getResourceAsStream(LANG_PROPS_FILE_NAME)) {
      if (is != null) {
        Properties props = new Properties();
        props.load(new BufferedInputStream(is));
        loadLanguageMappings(props);
      }
    } catch (IOException e) {
      throw new PlatformManagerException(e);
    }

    // Then override any with system properties
    Properties sysProps = new Properties();
    Set<String> propertyNames = System.getProperties().stringPropertyNames();
    for (String propertyName : propertyNames) {
      if (propertyName.startsWith(LANG_IMPLS_SYS_PROP_ROOT)) {
        String lang = propertyName.substring(LANG_IMPLS_SYS_PROP_ROOT.length());
        String value = System.getProperty(propertyName);
        sysProps.put(lang, value);
      }
    }
    loadLanguageMappings(sysProps);
  }

  private void loadLanguageMappings(Properties props) {
    Enumeration<?> en = props.propertyNames();
    while (en.hasMoreElements()) {
      String propName = (String)en.nextElement();
      String propVal = props.getProperty(propName);
      if (propName.startsWith(".")) {
        // This is an extension mapping
        if (propName.equals(".")) {
          // The default mapping
          defaultLanguageImplName = propVal;
        } else {
          propName = propName.substring(1);
          extensionMappings.put(propName, propVal);
        }
      } else {
        // value is made up of an optional module name followed by colon followed by the
        // FQCN of the factory
        int colonIndex = propVal.lastIndexOf(COLON);
        String moduleName;
        String factoryName;
        if (colonIndex != -1) {
          moduleName = propVal.substring(0, colonIndex);
          factoryName = propVal.substring(colonIndex + 1);
        } else {
          throw new PlatformManagerException("Language mapping: " + propVal + " does not specify an implementing module");
        }
        LanguageImplInfo langImpl = new LanguageImplInfo(moduleName, factoryName);
        languageImpls.put(propName, langImpl);
        extensionMappings.put(propName, propName); // automatically register the name as a mapping
      }
    }
  }

  private File locateModule(File currentModDir, ModuleIdentifier modID) {
    if (currentModDir != null) {
      // Nested moduleRefs - look inside current module dir
      File modDir = new File(new File(currentModDir, LOCAL_MODS_DIR), modID.toString());
      if (modDir.exists()) {
        return modDir;
      }
    }
    File modDir = new File(modRoot, modID.toString());
    if (modDir.exists()) {
      return modDir;
    } else if (!systemModRoot.equals(modRoot)) {
      modDir = new File(systemModRoot, modID.toString());
      if (modDir.exists()) {
        return modDir;
      }
    }
    return null;
  }


  private void doDeployMod(final boolean redeploy, final String depName, final ModuleIdentifier modID,
                           final JsonObject config,
                           final int instances, final File currentModDir,
                           final Handler<AsyncResult<String>> doneHandler) {
    checkWorkerContext();
    File modDir = locateModule(currentModDir, modID);
    if (modDir != null) {
      JsonObject conf = loadModuleConfig(modID, modDir);
      ModuleFields fields = new ModuleFields(conf);
      String main = fields.getMain();
      if (main == null) {
        throw new PlatformManagerException("Runnable module " + modID + " mod.json must contain a \"main\" field");
      }
      boolean worker = fields.isWorker();
      boolean multiThreaded = fields.isMultiThreaded();
      if (multiThreaded && !worker) {
        throw new PlatformManagerException("Multi-threaded modules must be workers");
      }
      boolean preserveCwd = fields.isPreserveCurrentWorkingDirectory();

      // If preserveCwd then use the current module directory instead, or the cwd if not in a module
      File modDirToUse = preserveCwd ? currentModDir : modDir;

      List<URL> urls = getModuleClasspath(modDir);

      ModuleReference mr = moduleRefs.get(modID.toString());
      if (mr == null) {
        boolean res = fields.isResident();
        mr = new ModuleReference(this, modID.toString(),
                                 new ModuleClassLoader(platformClassLoader, urls.toArray(new URL[urls.size()])), res);
        ModuleReference prev = moduleRefs.putIfAbsent(modID.toString(), mr);
        if (prev != null) {
          mr = prev;
        }
      }
      ModuleIdentifier enclosingModID = getEnclosingModID();
      if (enclosingModID != null) {
        //If enclosed in another module then the enclosing module classloader becomes a parent of this one
        ModuleReference parentRef = moduleRefs.get(enclosingModID.toString());
        mr.mcl.addParent(parentRef);
        parentRef.incRef();
      }

      // Now load any included moduleRefs
      String includes = fields.getIncludes();
      if (includes != null) {
        loadIncludedModules(modDir, mr, includes);
      }

      final boolean autoRedeploy = fields.isAutoRedeploy();

      doDeploy(depName, autoRedeploy, worker, multiThreaded, main, modID, config,
          urls.toArray(new URL[urls.size()]), instances, modDirToUse, mr, new Handler<AsyncResult<String>>() {
        @Override
        public void handle(AsyncResult<String> res) {
          if (res.succeeded()) {
            String deploymentID = res.result();
            if (deploymentID != null && !redeploy && autoRedeploy) {
              redeployer.moduleDeployed(deployments.get(deploymentID));
            }
          }
          if (doneHandler != null) {
            doneHandler.handle(res);
          } else {
            log.error("Failed to deploy", res.cause());
          }
        }
      });
    } else {
      doInstallMod(modID);
      doDeployMod(redeploy, depName, modID, config, instances, currentModDir, doneHandler);
    }
  }

  private JsonObject loadModuleConfig(ModuleIdentifier modID, File modDir) {
    // Checked the byte code produced, .close() is called correctly, so the warning can be suppressed
    try (Scanner scanner = new Scanner(new File(modDir, "mod.json")).useDelimiter("\\A")) {
      String conf = scanner.next();
      return new JsonObject(conf);
    } catch (FileNotFoundException e) {
      throw new PlatformManagerException("Module " + modID + " does not contain a mod.json file");
    } catch (NoSuchElementException e) {
      throw new PlatformManagerException("Module " + modID + " contains an empty mod.json file");
    } catch (DecodeException e) {
      throw new PlatformManagerException("Module " + modID + " mod.json contains invalid json");
    }
  }

  private void loadIncludedModules(File currentModuleDir, ModuleReference mr, String includesString) {
    checkWorkerContext();
    for (String moduleName: parseIncludeString(includesString)) {
      ModuleIdentifier modID = new ModuleIdentifier(moduleName);
      ModuleReference includedMr = moduleRefs.get(moduleName);
      if (includedMr == null) {
        File modDir = locateModule(currentModuleDir, modID);
        if (modDir == null) {
          doInstallMod(modID);
        }
        modDir = locateModule(currentModuleDir, modID);
        List<URL> urls = getModuleClasspath(modDir);
        JsonObject conf = loadModuleConfig(modID, modDir);
        ModuleFields fields = new ModuleFields(conf);

        boolean res = fields.isResident();
        includedMr = new ModuleReference(this, moduleName,
                                         new ModuleClassLoader(platformClassLoader, urls.toArray(new URL[urls.size()])),
                                         res);
        ModuleReference prev = moduleRefs.putIfAbsent(moduleName, includedMr);
        if (prev != null) {
          includedMr = prev;
        }
        String includes = fields.getIncludes();
        if (includes != null) {
          loadIncludedModules(modDir, includedMr, includes);
        }
      }
      includedMr.incRef();
      mr.mcl.addParent(includedMr);
    }
  }

  private List<URL> getModuleClasspath(File modDir) {
    List<URL> urls = new ArrayList<>();
    // Add the urls for this module
    try {
      urls.add(modDir.toURI().toURL());
      File libDir = new File(modDir, "lib");
      if (libDir.exists()) {
        File[] jars = libDir.listFiles();
        for (File jar: jars) {
          URL jarURL = jar.toURI().toURL();
          urls.add(jarURL);
        }
      }
      return urls;
    } catch (MalformedURLException e) {
      //Won't happen
      throw new PlatformManagerException(e);
    }
  }

  private String[] parseIncludeString(String sincludes) {
    sincludes = sincludes.trim();
    if ("".equals(sincludes)) {
      log.error("Empty include string");
      return null;
    }
    String[] arr = sincludes.split(",");
    if (arr != null) {
      for (int i = 0; i < arr.length; i++) {
        arr[i] = arr[i].trim();
      }
    }
    return arr;
  }

  private void loadRepos() {
    try (InputStream is = getClass().getClassLoader().getResourceAsStream(REPOS_FILE_NAME)) {
      if (is != null) {
        BufferedReader rdr = new BufferedReader(new InputStreamReader(is));
        String line;
        while ((line = rdr.readLine()) != null) {
          line = line.trim();
          if (line.isEmpty() || line.startsWith("#")) {
            // blank line or comment
            continue;
          }
          int colonPos = line.indexOf(':');
          if (colonPos == -1 || colonPos == line.length() - 1) {
            throw new IllegalArgumentException("Invalid repo: " + line);
          }
          String type = line.substring(0, colonPos);
          String repoID = line.substring(colonPos + 1);
          RepoResolver resolver;
          switch (type) {
            case "mavenLocal":
              if (disableMavenLocal) {
                continue;
              }
              resolver = new MavenLocalRepoResolver(repoID);
              break;
            case "maven":
              resolver = new MavenRepoResolver(vertx, repoID);
              break;
            case "bintray":
              resolver = new BintrayRepoResolver(vertx, repoID);
              break;
            case "old":
              resolver = new OldRepoResolver(vertx, repoID);
              break;
            default:
              throw new IllegalArgumentException("Unknown repo type: " + type);
          }
          repos.add(resolver);
        }
      }
    } catch (IOException e) {
      log.error("Failed to load " + LANG_PROPS_FILE_NAME + " " + e.getMessage());
    }
  }

  private void doInstallMod(final ModuleIdentifier modID) {
    checkWorkerContext();
    if (repos.isEmpty()) {
      throw new PlatformManagerException("No repositories configured!");
    }
    if (locateModule(null, modID) != null) {
      throw new PlatformManagerException("Module is already installed");
    }
    ModuleZipInfo info = getModule(modID);
    unzipModule(modID, info, true);
  }

  private ModuleZipInfo getModule(ModuleIdentifier modID) {
    String fileName = generateTmpFileName() + ".zip";
    for (RepoResolver resolver: repos) {
      if (resolver.getModule(fileName, modID)) {
        return new ModuleZipInfo(resolver.isOldStyle(), fileName);
      }
    }
    throw new PlatformManagerException("Module " + modID + " not found in any repositories");
  }

  private String generateTmpFileName() {
    return TEMP_DIR + FILE_SEP + "vertx-" + UUID.randomUUID().toString();
  }

  private File unzipIntoTmpDir(ModuleZipInfo zipInfo, boolean deleteZip) {
    String tdir = generateTmpFileName();
    File tdest = new File(tdir);
    if (!tdest.mkdir()) {
      throw new PlatformManagerException("Failed to create directory " + tdest);
    }
    unzipModuleData(tdest, zipInfo, deleteZip);
    return tdest;
  }

  private void checkCreateModDirs() {
    if (!modRoot.exists()) {
      if (!modRoot.mkdir()) {
        throw new PlatformManagerException("Failed to create mods dir " + modRoot);
      }
    }
    if (!systemModRoot.exists()) {
      if (!systemModRoot.mkdir()) {
        throw new PlatformManagerException("Failed to create sys mods dir " + modRoot);
      }
    }
  }


  private void unzipModule(final ModuleIdentifier modID, final ModuleZipInfo zipInfo, boolean deleteZip) {
    // We synchronize to prevent a race whereby it tries to unzip the same module at the
    // same time (e.g. deployModule for the same module name has been called in parallel)
    String modName = modID.toString();
    synchronized (modName.intern()) {

      checkCreateModDirs();

      File fdest = new File(modRoot, modName);
      File sdest = new File(systemModRoot, modName);
      if (fdest.exists() || sdest.exists()) {
        // This can happen if the same module is requested to be installed
        // at around the same time
        // It's ok if this happens
        log.warn("Module " + modID + " is already installed");
        return;
      }

      // Unzip into temp dir first
      File tdest = unzipIntoTmpDir(zipInfo, deleteZip);

      // Check if it's a system module
      JsonObject conf = loadModuleConfig(modID, tdest);
      ModuleFields fields = new ModuleFields(conf);

      boolean system = fields.isSystem();

      // Now copy it to the proper directory
      String moveFrom = tdest.getAbsolutePath();
      safeMove(moveFrom, system ? sdest.getAbsolutePath() : fdest.getAbsolutePath());
      log.info("Module " + modID +" successfully installed");
    }
  }

  // We actually do a copy and delete since move doesn't always work across volumes
  private void safeMove(String source, String dest) {
    // Try and move first - it's more efficient
    try {
      vertx.fileSystem().moveSync(source, dest);
    } catch (Exception e) {
      // And fall back to copying
      try {
        vertx.fileSystem().copySync(source, dest, true);
        vertx.fileSystem().deleteSync(source, true);
      } catch (Exception e2) {
        throw new PlatformManagerException("Failed to copy module", e2);
      }
    }
  }

  private String removeTopDir(String entry) {
    int pos = entry.indexOf(FILE_SEP);
    if (pos != -1) {
      entry = entry.substring(pos + 1);
    }
    return entry;
  }

  private void unzipModuleData(final File directory, final ModuleZipInfo zipinfo, boolean deleteZip) {
    try (InputStream is = new BufferedInputStream(new FileInputStream(zipinfo.filename)); ZipInputStream zis = new ZipInputStream(new BufferedInputStream(is))) {
      ZipEntry entry;
      while ((entry = zis.getNextEntry()) != null) {
        String entryName = zipinfo.oldStyle ? removeTopDir(entry.getName()) : entry.getName();
        if (!entryName.isEmpty()) {
          if (entry.isDirectory()) {
            if (!new File(directory, entryName).mkdir()) {
              throw new PlatformManagerException("Failed to create directory");
            }
          } else {
            int count;
            byte[] buff = new byte[BUFFER_SIZE];
            BufferedOutputStream dest = null;
            try {
              OutputStream fos = new FileOutputStream(new File(directory, entryName));
              dest = new BufferedOutputStream(fos, BUFFER_SIZE);
              while ((count = zis.read(buff, 0, BUFFER_SIZE)) != -1) {
                dest.write(buff, 0, count);
              }
              dest.flush();
            } finally {
              if (dest != null) {
                dest.close();
              }
            }
          }
        }
      }
    } catch (Exception e) {
      throw new PlatformManagerException("Failed to unzip module", e);
    } finally {
      if (deleteZip) {
        if (!new File(zipinfo.filename).delete()) {
          log.error("Failed to delete zip");
        }
      }
    }
  }

  // We calculate a path adjustment that can be used by the fileSystem object
  // so that the *effective* working directory can be the module directory
  // this allows moduleRefs to read and write the file system as if they were
  // in the module dir, even though the actual working directory will be
  // wherever vertx run or vertx start was called from
  private void setPathAdjustment(File modDir) {
    Path cwd = Paths.get(".").toAbsolutePath().getParent();
    Path pmodDir = Paths.get(modDir.getAbsolutePath());
    Path relative = cwd.relativize(pmodDir);
    vertx.getContext().setPathAdjustment(relative);
  }

  private String genDepName() {
    return "deployment-" + UUID.randomUUID().toString();
  }

  private void doDeploy(final String depID,
                        boolean autoRedeploy,
                        boolean worker, boolean multiThreaded,
                        String theMain,
                        final ModuleIdentifier modID,
                        final JsonObject config, final URL[] urls,
                        int instances,
                        final File modDir,
                        final ModuleReference mr,
                        Handler<AsyncResult<String>> dHandler) {
    checkWorkerContext();

    if (dHandler == null) {
      // Add a simple one that just logs, so deploy failures aren't lost if the user doesn't specify a handler
      dHandler = new Handler<AsyncResult<String>>() {
        @Override
        public void handle(AsyncResult<String> ar) {
          if (ar.failed()) {
            log.error("Failed to deploy", ar.cause());
          }
        }
      };
    }
    final Handler<AsyncResult<String>> doneHandler = dHandler;

    final String deploymentID = depID != null ? depID : genDepName();

    log.debug("Deploying name : " + deploymentID + " main: " + theMain + " instances: " + instances);

    // How we determine which language implementation to use:
    // 1. Look for a prefix on the main, e.g. 'groovy:org.foo.myproject.MyGroovyMain' would force the groovy
    //    language impl to be used
    // 2. If there is no prefix, then look at the extension, if any. If there is an extension mapping for that
    //    extension, use that.
    // 3. No prefix and no extension mapping - use the default runtime

    LanguageImplInfo langImplInfo = null;

    final String main;
    // Look for a prefix
    int prefixMarker = theMain.indexOf(COLON);
    if (prefixMarker != -1) {
      String prefix = theMain.substring(0, prefixMarker);
      langImplInfo = languageImpls.get(prefix);
      if (langImplInfo == null) {
        throw new IllegalStateException("No language implementation known for prefix " + prefix);
      }
      main = theMain.substring(prefixMarker + 1);
    } else {
      main = theMain;
    }
    if (langImplInfo == null) {
      // No prefix - now look at the extension
      int extensionMarker = main.lastIndexOf('.');
      if (extensionMarker != -1) {
        String extension = main.substring(extensionMarker + 1);
        String langImplName = extensionMappings.get(extension);
        if (langImplName != null) {
          langImplInfo = languageImpls.get(langImplName);
          if (langImplInfo == null) {
            throw new IllegalStateException("Extension mapping for " + extension + " specified as " + langImplName +
                                            ", but no language implementation known for that name");
          }
        }
      }
    }
    if (langImplInfo == null) {
      // Use the default
      langImplInfo = languageImpls.get(defaultLanguageImplName);
      if (langImplInfo == null) {
        throw new IllegalStateException("Default language implementation is " + defaultLanguageImplName +
                                        " but no language implementation known for that name");
      }
    }

    // Include the language impl module as a parent of the classloader
    if (langImplInfo.moduleName != null) {
      loadIncludedModules(modDir, mr, langImplInfo.moduleName);
    }

    String parentDeploymentName = getDeploymentName();

    if (parentDeploymentName != null) {
      Deployment parentDeployment = deployments.get(parentDeploymentName);
      if (parentDeployment == null) {
        // This means the parent has already been undeployed - we must not deploy the child
        throw new PlatformManagerException("Parent has already been undeployed!");
      }
      parentDeployment.childDeployments.add(deploymentID);
    }

    final VerticleFactory verticleFactory;

    try {
      // TODO not one verticle factory per module ref, but one per language per module ref
      verticleFactory = mr.getVerticleFactory(langImplInfo.factoryName, vertx, new DefaultContainer(this));
    } catch (Throwable t) {
      throw new PlatformManagerException("Failed to instantiate verticle factory", t);
    }

    final CountingCompletionHandler<Void> aggHandler = new CountingCompletionHandler<>(vertx, instances);
    aggHandler.setHandler(new Handler<AsyncResult<Void>>() {
      @Override
      public void handle(AsyncResult<Void> res) {
        if (res.failed()) {
          doneHandler.handle(new DefaultFutureResult<String>(res.cause()));
        } else {
          doneHandler.handle(new DefaultFutureResult<>(deploymentID));
        }
      }
    });

    final Deployment deployment = new Deployment(deploymentID, main, modID, instances,
        config == null ? new JsonObject() : config.copy(), urls, modDir, parentDeploymentName,
        mr, autoRedeploy);
    mr.incRef();
    deployments.put(deploymentID, deployment);

    ClassLoader oldTCCL = Thread.currentThread().getContextClassLoader();
    Thread.currentThread().setContextClassLoader(mr.mcl);
    try {
      for (int i = 0; i < instances; i++) {
        // Launch the verticle instance
        Runnable runner = new Runnable() {
          public void run() {
            Verticle verticle;
            try {
              verticle = verticleFactory.createVerticle(main);
            } catch (Throwable t) {
              handleDeployFailure(t, deploymentID, aggHandler);
              return;
            }
            try {
              addVerticle(deployment, verticle, verticleFactory, modID, main);
              if (modDir != null) {
                setPathAdjustment(modDir);
              }
              DefaultFutureResult<Void> vr = new DefaultFutureResult<>();
              verticle.start(vr);
              vr.setHandler(new Handler<AsyncResult<Void>>() {
                @Override
                public void handle(AsyncResult<Void> ar) {
                  if (ar.succeeded()) {
                    aggHandler.complete(ar);
                  } else {
                    handleDeployFailure(ar.cause(), deploymentID, aggHandler);
                  }
                }
              });
            } catch (Throwable t) {
              handleDeployFailure(t, deploymentID, aggHandler);
            }
          }
        };

        if (worker) {
          vertx.startInBackground(runner, multiThreaded);
        } else {
          vertx.startOnEventLoop(runner);
        }
      }
    } finally {
      Thread.currentThread().setContextClassLoader(oldTCCL);
    }
  }

  private void handleDeployFailure(final Throwable t, String deploymentID, final CountingCompletionHandler<Void> handler) {
    // First we undeploy
    doUndeploy(deploymentID, new Handler<AsyncResult<Void>>() {
      public void handle(AsyncResult<Void> res) {
        if (res.failed()) {
          vertx.reportException(res.cause());
        }
        // And pass the *deploy* (not undeploy) Throwable back to the original handler
        handler.complete(new DefaultFutureResult<Void>(t));
      }
    });
  }


  // Must be synchronized since called directly from different thread
  private void addVerticle(Deployment deployment, Verticle verticle,
                           VerticleFactory factory, ModuleIdentifier modID, String main) {
    String loggerName = modID + "-" + main + "-" + System.identityHashCode(verticle);
    Logger logger = LoggerFactory.getLogger(loggerName);
    DefaultContext context = vertx.getContext();
    VerticleHolder holder = new VerticleHolder(deployment, context, verticle,
                                               loggerName, logger, deployment.config,
                                               factory);
    deployment.verticles.add(holder);
    context.setDeploymentHandle(holder);
  }

  private VerticleHolder getVerticleHolder() {
    DefaultContext context = vertx.getContext();
    if (context != null) {
      return (VerticleHolder)context.getDeploymentHandle();
    } else {
      return null;
    }
  }

  private void doUndeploy(String name, final Handler<AsyncResult<Void>> doneHandler) {
    CountingCompletionHandler<Void> count = new CountingCompletionHandler<>(vertx);
    doUndeploy(name, count);
    if (doneHandler != null) {
      count.setHandler(doneHandler);
    }
  }

  private void doUndeploy(String name, final CountingCompletionHandler<Void> parentCount) {
    if (name == null) {
      throw new NullPointerException("deployment id is null");
    }

    final Deployment deployment = deployments.remove(name);
    if (deployment == null) {
      // OK - already undeployed
      parentCount.incRequired();
      parentCount.complete(new DefaultFutureResult<>((Void)null));
      return;
    }

    final CountingCompletionHandler<Void> count = new CountingCompletionHandler<>(vertx);
    parentCount.incRequired();

    // Depth first - undeploy children first
    for (String childDeployment: deployment.childDeployments) {
      doUndeploy(childDeployment, count);
    }

    if (!deployment.verticles.isEmpty()) {
      for (final VerticleHolder holder: deployment.verticles) {
        count.incRequired();
        holder.context.execute(new Runnable() {
          public void run() {
            try {
              holder.verticle.stop();
              LoggerFactory.removeLogger(holder.loggerName);
              holder.context.runCloseHooks();
              holder.context.close();
              count.complete(new DefaultFutureResult<>((Void)null));
            } catch (Throwable t) {
              count.complete(new DefaultFutureResult<Void>(t));
            }
          }
        });
      }
    }

    if (deployment.parentDeploymentName != null) {
      Deployment parent = deployments.get(deployment.parentDeploymentName);
      if (parent != null) {
        parent.childDeployments.remove(name);
      }
    }

    count.setHandler(new Handler<AsyncResult<Void>>() {
      public void handle(AsyncResult<Void> res) {
        deployment.moduleReference.decRef();
        parentCount.complete(res);
      }
    });
  }

  public void stop() {
    redeployer.close();
  }

  // For debug only
  public int checkNoModules() {
    int count = 0;
    for (Map.Entry<String, ModuleReference> entry: moduleRefs.entrySet()) {
      if (!entry.getValue().resident) {
        System.out.println("Module remains: " + entry.getKey());
        count++;
      }
    }
    return count;
  }

  public void removeModule(String moduleKey) {
    moduleRefs.remove(moduleKey);
  }

  private static class LanguageImplInfo {
    final String moduleName;
    final String factoryName;
    private LanguageImplInfo(String moduleName, String factoryName) {
      this.moduleName = moduleName;
      this.factoryName = factoryName;
    }
    public String toString() {
      return (moduleName == null ? ":" : (moduleName + ":")) + factoryName;
    }
  }

  private static final class ModuleZipInfo {
    final boolean oldStyle;
    final String filename;

    private ModuleZipInfo(boolean oldStyle, String filename) {
      this.oldStyle = oldStyle;
      this.filename = filename;
    }
  }


}<|MERGE_RESOLUTION|>--- conflicted
+++ resolved
@@ -175,7 +175,6 @@
   }
 
   public synchronized void undeployAll(final Handler<AsyncResult<Void>> doneHandler) {
-<<<<<<< HEAD
     List<String> parents = new ArrayList<>();
     for (Map.Entry<String, Deployment> entry: deployments.entrySet()) {
       if (entry.getValue().parentDeploymentName == null) {
@@ -193,24 +192,6 @@
         }
       });
     }
-=======
-    final CountingCompletionHandler<Void> count = new CountingCompletionHandler<>(vertx);
-    count.setHandler(doneHandler);
-    if (!deployments.isEmpty()) {
-      // We do it this way since undeploy is itself recursive - we don't want
-      // to attempt to undeploy the same verticle twice if it's a child of
-      // another
-      while (!deployments.isEmpty()) {
-        String name = deployments.keySet().iterator().next();
-        count.incRequired();
-        undeploy(name, new Handler<AsyncResult<Void>>() {
-          public void handle(AsyncResult<Void> res) {
-            count.complete(res);
-          }
-        });
-      }
-    }
->>>>>>> 4734dada
   }
 
   public Map<String, Integer> listInstances() {
